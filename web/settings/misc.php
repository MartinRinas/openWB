<!DOCTYPE html>
<html lang="de">

	<head>
		<base href="/openWB/web/">

		<meta charset="UTF-8">
		<meta http-equiv="X-UA-Compatible" content="IE=edge">
		<meta name="viewport" content="width=device-width, initial-scale=1">
		<title>openWB Einstellungen</title>
		<meta name="description" content="Control your charge" />
		<meta name="keywords" content="html template, css, free, one page, gym, fitness, web design" />
		<meta name="author" content="Kevin Wieland, Michael Ortenstein" />
		<!-- Favicons (created with http://realfavicongenerator.net/)-->
		<link rel="apple-touch-icon" sizes="57x57" href="img/favicons/apple-touch-icon-57x57.png">
		<link rel="apple-touch-icon" sizes="60x60" href="img/favicons/apple-touch-icon-60x60.png">
		<link rel="icon" type="image/png" href="img/favicons/favicon-32x32.png" sizes="32x32">
		<link rel="icon" type="image/png" href="img/favicons/favicon-16x16.png" sizes="16x16">
		<link rel="manifest" href="manifest.json">
		<link rel="shortcut icon" href="img/favicons/favicon.ico">
		<meta name="msapplication-TileColor" content="#00a8ff">
		<meta name="msapplication-config" content="img/favicons/browserconfig.xml">
		<meta name="theme-color" content="#ffffff">

		<!-- Bootstrap -->
		<link rel="stylesheet" type="text/css" href="css/bootstrap-4.4.1/bootstrap.min.css">
		<!-- Normalize -->
		<link rel="stylesheet" type="text/css" href="css/normalize-8.0.1.css">
		<link rel="stylesheet" type="text/css" href="fonts/font-awesome-5.8.2/css/all.css">
		<!-- include settings-style -->
		<link rel="stylesheet" type="text/css" href="settings/settings_style.css">

		<!-- important scripts to be loaded -->
		<script src="js/jquery-3.4.1.min.js"></script>
		<script src="js/bootstrap-4.4.1/bootstrap.bundle.min.js"></script>
		<!-- load helper functions -->
		<script src = "settings/helperFunctions.js?ver=20200505-a" ></script>
		<script>
			function getCookie(cname) {
				var name = cname + '=';
				var decodedCookie = decodeURIComponent(document.cookie);
				var ca = decodedCookie.split(';');
				for(var i = 0; i <ca.length; i++) {
					var c = ca[i];
					while (c.charAt(0) == ' ') {
						c = c.substring(1);
					}
					if (c.indexOf(name) == 0) {
						return c.substring(name.length, c.length);
					}
				}
				return '';
			}
			var themeCookie = getCookie('openWBTheme');
			// include special Theme style
			if( '' != themeCookie ){
				$('head').append('<link rel="stylesheet" href="themes/' + themeCookie + '/settings.css?v=20200801">');
			}
		</script>
	</head>

	<body>

		<?php

			$lines = file('/var/www/html/openWB/openwb.conf');
			foreach($lines as $line) {
				if(strpos($line, "netzabschaltunghz=") !== false) {
					list(, $netzabschaltunghzold) = explode("=", $line);
				}
				if(strpos($line, "cpunterbrechunglp1=") !== false) {
					list(, $cpunterbrechunglp1old) = explode("=", $line);
				}
				if(strpos($line, "cpunterbrechunglp2=") !== false) {
					list(, $cpunterbrechunglp2old) = explode("=", $line);
				}
				if(strpos($line, "displayaktiv=") !== false) {
					list(, $displayaktivold) = explode("=", $line);
				}
				if(strpos($line, "displayEinBeimAnstecken=") !== false) {
					list(, $displayEinBeimAnsteckenOld) = explode("=", $line);
				}
				if(strpos($line, "displaytagesgraph=") !== false) {
					list(, $displaytagesgraphold) = explode("=", $line);
				}
				if(strpos($line, "displaytheme=") !== false) {
					list(, $displaythemeold) = explode("=", $line);
				}
				if(strpos($line, "displaysleep=") !== false) {
					list(, $displaysleepold) = explode("=", $line);
				}
				if(strpos($line, "displayevumax=") !== false) {
					list(, $displayevumaxold) = explode("=", $line);
				}
				if(strpos($line, "displaypvmax=") !== false) {
					list(, $displaypvmaxold) = explode("=", $line);
				}
				if(strpos($line, "displayspeichermax=") !== false) {
					list(, $displayspeichermaxold) = explode("=", $line);
				}
				if(strpos($line, "displayhausanzeigen=") !== false) {
					list(, $displayhausanzeigenold) = explode("=", $line);
				}
				if(strpos($line, "displayhausmax=") !== false) {
					list(, $displayhausmaxold) = explode("=", $line);
				}
				if(strpos($line, "displaylp1max=") !== false) {
					list(, $displaylp1maxold) = explode("=", $line);
				}
				if(strpos($line, "displaylp2max=") !== false) {
					list(, $displaylp2maxold) = explode("=", $line);
				}
				if(strpos($line, "displaypinaktiv=") !== false) {
					list(, $displaypinaktivold) = explode("=", $line);
				}

				if(strpos($line, "displaypincode=") !== false) {
					list(, $displaypincodeold) = explode("=", $line);
				}
				if(strpos($line, "logeinspeisungneg=") !== false) {
					list(, $logeinspeisungnegold) = explode("=", $line);
				}
				if(strpos($line, "debug=") !== false) {
					list(, $debugold) = explode("=", $line);
				}
				if(strpos($line, "pvbezugeinspeisung=") !== false) {
					list(, $pvbezugeinspeisungold) = explode("=", $line);
				}
				if(strpos($line, "sofortll=") !== false) {
					list(, $sofortllold) = explode("=", $line);
				}
				if(strpos($line, "dspeed=") !== false) {
					list(, $dspeedold) = explode("=", $line);
				}
				if(strpos($line, "sdmids1=") !== false) {
					list(, $sdmids1old) = explode("=", $line);
				}
				if(strpos($line, "minimalampv=") !== false) {
					list(, $minimalampvold) = explode("=", $line);
				}
				if(strpos($line, "minimalapv=") !== false) {
					list(, $minimalapvold) = explode("=", $line);
				}
				if(strpos($line, "minimalstromstaerke=") !== false) {
					list(, $minimalstromstaerkeold) = explode("=", $line);
				}
				if(strpos($line, "maximalstromstaerke=") !== false) {
					list(, $maximalstromstaerkeold) = explode("=", $line);
				}
				if(strpos($line, "evsecon=") !== false) {
					list(, $evseconold) = explode("=", $line);
				}
				if(strpos($line, "dacregister=") !== false) {
					list(, $dacregisterold) = explode("=", $line);
				}
				if(strpos($line, "dacregisters1=") !== false) {
					list(, $dacregisters1old) = explode("=", $line);
				}
				if(strpos($line, "modbusevsesource=") !== false) {
					list(, $modbusevsesourceold) = explode("=", $line);
				}
				if(strpos($line, "modbusevseid=") !== false) {
					list(, $modbusevseidold) = explode("=", $line);
				}
				if(strpos($line, "modbusevselanip=") !== false) {
					list(, $modbusevselanipold) = explode("=", $line);
				}
				if(strpos($line, "evsesources1=") !== false) {
					list(, $evsesources1old) = explode("=", $line);
				}
				if(strpos($line, "sdm120modbusllid1s1=") !== false) {
					list(, $sdm120modbusllid1s1old) = explode("=", $line);
				}
				if(strpos($line, "pushbenachrichtigung=") !== false) {
					list(, $pushbenachrichtigungold) = explode("=", $line);
				}
				if(strpos($line, "pushoveruser=") !== false) {
					list(, $pushoveruserold) = explode("=", $line);
				}
				if(strpos($line, "pushovertoken=") !== false) {
					list(, $pushovertokenold) = explode("=", $line);
				}
				if(strpos($line, "pushbstartl=") !== false) {
					list(, $pushbstartlold) = explode("=", $line);
				}
				if(strpos($line, "pushbstopl=") !== false) {
					list(, $pushbstoplold) = explode("=", $line);
				}
				if(strpos($line, "pushbplug=") !== false) {
					list(, $pushbplugold) = explode("=", $line);
				}
				if(strpos($line, "pushbsmarthome=") !== false) {
					list(, $pushbsmarthomeold) = explode("=", $line);
				}
				if(strpos($line, "sdm120modbusllid2s1=") !== false) {
					list(, $sdm120modbusllid2s1old) = explode("=", $line);
				}
				if(strpos($line, "sdm120modbusllid3s1=") !== false) {
					list(, $sdm120modbusllid3s1old) = explode("=", $line);
				}
				if(strpos($line, "evseids1=") !== false) {
					list(, $evseids1old) = explode("=", $line);
				}
				if(strpos($line, "evseids2=") !== false) {
					list(, $evseids2old) = explode("=", $line);
				}
				if(strpos($line, "evselanips1=") !== false) {
					list(, $evselanips1old) = explode("=", $line);
				}
				if(strpos($line, "lastmanagement=") !== false) {
					list(, $lastmanagementold) = explode("=", $line);
				}
				if(strpos($line, "durchslp1=") !== false) {
					list(, $durchslp1old) = explode("=", $line);
				}
				if(strpos($line, "durchslp2=") !== false) {
					list(, $durchslp2old) = explode("=", $line);
				}
				if(strpos($line, "durchslp3=") !== false) {
					list(, $durchslp3old) = explode("=", $line);
				}
				if(strpos($line, "lastmanagements2=") !== false) {
					list(, $lastmanagements2old) = explode("=", $line);
				}
				if(strpos($line, "lastmmaxw=") !== false) {
					list(, $lastmmaxwold) = explode("=", $line);
				}
				if(strpos($line, "evsecons1=") !== false) {
					list(, $evsecons1old) = explode("=", $line);
				}
				if(strpos($line, "evsecons2=") !== false) {
					list(, $evsecons2old) = explode("=", $line);
				}
				if(strpos($line, "evsesources2=") !== false) {
					list(, $evsesources2old) = explode("=", $line);
				}
				if(strpos($line, "evseids1=") !== false) {
					list(, $evseids1old) = explode("=", $line);
				}
				if(strpos($line, "evselanips2=") !== false) {
					list(, $evselanips2old) = explode("=", $line);
				}
				if(strpos($line, "sdmids2=") !== false) {
					list(, $sdmids2old) = explode("=", $line);
				}
				if(strpos($line, "ladeleistungs2modul=") !== false) {
					list(, $ladeleistungs2modulold) = explode("=", $line);
				}
				if(strpos($line, "wattbezugmodul=") !== false) {
					list(, $wattbezugmodulold) = explode("=", $line);
				}
				if(strpos($line, "vzloggerip=") !== false) {
					list(, $vzloggeripold) = explode("=", $line);
				}
				if(strpos($line, "vzloggerline=") !== false) {
					list(, $vzloggerlineold) = explode("=", $line);
				}
				if(strpos($line, "vzloggerkwhline=") !== false) {
					list(, $vzloggerkwhlineold) = explode("=", $line);
				}
				if(strpos($line, "vzloggerekwhline=") !== false) {
					list(, $vzloggerekwhlineold) = explode("=", $line);
				}
				if(strpos($line, "vzloggerpvip=") !== false) {
					list(, $vzloggerpvipold) = explode("=", $line);
				}
				if(strpos($line, "vzloggerpvline=") !== false) {
					list(, $vzloggerpvlineold) = explode("=", $line);
				}
				if(strpos($line, "sdm630modbusbezugid=") !== false) {
					list(, $sdm630modbusbezugidold) = explode("=", $line);
				}
				if(strpos($line, "sdm630modbusbezuglanip=") !== false) {
					list(, $sdm630modbusbezuglanipold) = explode("=", $line);
				}
				if(strpos($line, "sdm630modbusbezugsource=") !== false) {
					list(, $sdm630modbusbezugsourceold) = explode("=", $line);
				}
				if(strpos($line, "pvwattmodul=") !== false) {
					list(, $pvwattmodulold) = explode("=", $line);
				}
				if(strpos($line, "wrfroniusip=") !== false) {
					list(, $wrfroniusipold) = explode("=", $line);
				}
				if(strpos($line, "ladeleistungmodul=") !== false) {
					list(, $ladeleistungmodulold) = explode("=", $line);
				}
				if(strpos($line, "sdm630modbusllid=") !== false) {
					list(, $sdm630modbusllidold) = explode("=", $line);
				}
				if(strpos($line, "sdm630modbusllsource=") !== false) {
					list(, $sdm630modbusllsourceold) = explode("=", $line);
				}
				if(strpos($line, "sdm630modbuslllanip=") !== false) {
					list(, $sdm630modbuslllanipold) = explode("=", $line);
				}
				if(strpos($line, "sdm630modbuswrid=") !== false) {
					list(, $sdm630modbuswridold) = explode("=", $line);
				}
				if(strpos($line, "sdm630modbuswrsource=") !== false) {
					list(, $sdm630modbuswrsourceold) = explode("=", $line);
				}
				if(strpos($line, "sdm630modbuswrlanip=") !== false) {
					list(, $sdm630modbuswrlanipold) = explode("=", $line);
				}
				if(strpos($line, "socmodul=") !== false) {
					list(, $socmodulold) = explode("=", $line);
				}
				if(strpos($line, "hsocip=") !== false) {
					list(, $hsocipold) = explode("=", $line, 2);
				}
				if(strpos($line, "socmodul1=") !== false) {
					list(, $socmodul1old) = explode("=", $line);
				}
				if(strpos($line, "hsocip1=") !== false) {
					list(, $hsocip1old) = explode("=", $line);
				}
				if(strpos($line, "nachtladen=") !== false) {
					list(, $nachtladenold) = explode("=", $line);
				}
				if(strpos($line, "nachtll=") !== false) {
					list(, $nachtllold) = explode("=", $line);
				}
				if(strpos($line, "nachtladens1=") !== false) {
					list(, $nachtladens1old) = explode("=", $line);
				}
				if(strpos($line, "nachtlls1=") !== false) {
					list(, $nachtlls1old) = explode("=", $line);
				}
				if(strpos($line, "nachtsocs1=") !== false) {
					list(, $nachtsocs1old) = explode("=", $line);
				}
				if(strpos($line, "nachtsoc1s1=") !== false) {
					list(, $nachtsoc1s1old) = explode("=", $line);
				}
				if(strpos($line, "nachtladenabuhrs1=") !== false) {
					list(, $nachtladenabuhrs1old) = explode("=", $line);
				}
				if(strpos($line, "nachtladenbisuhrs1=") !== false) {
					list(, $nachtladenbisuhrs1old) = explode("=", $line);
				}
				if(strpos($line, "wr_http_w_url=") !== false) {
					list(, $wr_http_w_urlold) = explode("=", $line, 2);
				}
				if(strpos($line, "wr_http_kwh_url=") !== false) {
					list(, $wr_http_kwh_urlold) = explode("=", $line, 2);
				}
				if(strpos($line, "bezug_http_w_url=") !== false) {
					list(, $bezug_http_w_urlold) = explode("=", $line, 2);
				}
				if(strpos($line, "bezug_http_ikwh_url=") !== false) {
					list(, $bezug_http_ikwh_urlold) = explode("=", $line, 2);
				}
				if(strpos($line, "bezug_http_ekwh_url=") !== false) {
					list(, $bezug_http_ekwh_urlold) = explode("=", $line, 2);
				}
				if(strpos($line, "nachtladenabuhr=") !== false) {
					list(, $nachtladenabuhrold) = explode("=", $line);
				}
				if(strpos($line, "nachtladenbisuhr=") !== false) {
					list(, $nachtladenbisuhrold) = explode("=", $line);
				}
				if(strpos($line, "nachtsoc=") !== false) {
					list(, $nachtsocold) = explode("=", $line);
				}
				if(strpos($line, "nachtsoc1=") !== false) {
					list(, $nachtsoc1old) = explode("=", $line);
				}
				if(strpos($line, "mindestuberschuss=") !== false) {
					list(, $mindestuberschussold) = explode("=", $line);
				}
				if(strpos($line, "abschaltuberschuss=") !== false) {
					list(, $abschaltuberschussold) = explode("=", $line);
				}
				if(strpos($line, "ladeleistungs1modul=") !== false) {
					list(, $ladeleistungs1modulold) = explode("=", $line);
				}
				if(strpos($line, "lastmaxap1=") !== false) {
					list(, $lastmaxap1old) = explode("=", $line);
				}
				if(strpos($line, "lastmaxap2=") !== false) {
					list(, $lastmaxap2old) = explode("=", $line);
				}
				if(strpos($line, "lastmaxap3=") !== false) {
					list(, $lastmaxap3old) = explode("=", $line);
				}
				if(strpos($line, "smaemdbezugid=") !== false) {
					list(, $smaemdbezugidold) = explode("=", $line);
				}
				if(strpos($line, "smaemdllid=") !== false) {
					list(, $smaemdllidold) = explode("=", $line);
				}
				if(strpos($line, "smaemdpvid=") !== false) {
					list(, $smaemdpvidold) = explode("=", $line);
				}
				if(strpos($line, "abschaltverzoegerung=") !== false) {
					list(, $abschaltverzoegerungold) = explode("=", $line);
				}
				if(strpos($line, "evsewifiiplp1=") !== false) {
					list(, $evsewifiiplp1old) = explode("=", $line);
				}
				if(strpos($line, "evsewifiiplp2=") !== false) {
					list(, $evsewifiiplp2old) = explode("=", $line);
				}
				if(strpos($line, "evsewifiiplp3=") !== false) {
					list(, $evsewifiiplp3old) = explode("=", $line);
				}
				if(strpos($line, "evsewifitimeoutlp1=") !== false) {
					list(, $evsewifitimeoutlp1old) = explode("=", $line);
				}
				if(strpos($line, "evsewifitimeoutlp2=") !== false) {
					list(, $evsewifitimeoutlp2old) = explode("=", $line);
				}
				if(strpos($line, "evsewifitimeoutlp3=") !== false) {
					list(, $evsewifitimeoutlp3old) = explode("=", $line);
				}
				if(strpos($line, "livegraph=") !== false) {
					list(, $livegraphold) = explode("=", $line);
				}
				if(strpos($line, "releasetrain=") !== false) {
					list(, $releasetrainold) = explode("=", $line);
				}
				if(strpos($line, "logdailywh=") !== false) {
					list(, $logdailywhold) = explode("=", $line);
				}
				if(strpos($line, "ladetaster=") !== false) {
					list(, $ladetasterold) = explode("=", $line);
				}
				if(strpos($line, "grapham=") !== false) {
					list(, $graphamold) = explode("=", $line);
				}
				if(strpos($line, "graphinteractiveam=") !== false) {
					list(, $graphinteractiveamold) = explode("=", $line);
				}
				if(strpos($line, "graphliveam=") !== false) {
					list(, $graphliveamold) = explode("=", $line);
				}
				if(strpos($line, "chartlegendmain=") !== false) {
					list(, $chartlegendmainold) = explode("=", $line);
				}
				if(strpos($line, "hausverbrauchstat=") !== false) {
					list(, $hausverbrauchstatold) = explode("=", $line);
				}
				if(strpos($line, "heutegeladen=") !== false) {
					list(, $heutegeladenold) = explode("=", $line);
				}

				if(strpos($line, "bootmodus=") !== false) {
					list(, $bootmodusold) = explode("=", $line);
				}
				if(strpos($line, "rfidakt=") !== false) {
					list(, $rfidaktold) = explode("=", $line);
				}
				if(strpos($line, "rfidlist=") !== false) {
					list(, $rfidlistold) = explode("=", $line);
				}
				if(strpos($line, "rfidstop=") !== false) {
					list(, $rfidstopold) = explode("=", $line);
				}

				if(strpos($line, "rfidstandby=") !== false) {
					list(, $rfidstandbyold) = explode("=", $line);
				}
				if(strpos($line, "rfidlp1start1=") !== false) {
					list(, $rfidlp1start1old) = explode("=", $line);
				}
				if(strpos($line, "rfidlp1start2=") !== false) {
					list(, $rfidlp1start2old) = explode("=", $line);
				}
				if(strpos($line, "rfidlp1start3=") !== false) {
					list(, $rfidlp1start3old) = explode("=", $line);
				}
				if(strpos($line, "rfidlp1start4=") !== false) {
					list(, $rfidlp1start4old) = explode("=", $line);
				}
				if(strpos($line, "rfidlp1start5=") !== false) {
					list(, $rfidlp1start5old) = explode("=", $line);
				}
				if(strpos($line, "rfidlp2start1=") !== false) {
					list(, $rfidlp2start1old) = explode("=", $line);
				}
				if(strpos($line, "rfidlp2start2=") !== false) {
					list(, $rfidlp2start2old) = explode("=", $line);
				}
				if(strpos($line, "rfidlp2start3=") !== false) {
					list(, $rfidlp2start3old) = explode("=", $line);
				}
				if(strpos($line, "rfidlp2start4=") !== false) {
					list(, $rfidlp2start4old) = explode("=", $line);
				}
				if(strpos($line, "rfidlp2start5=") !== false) {
					list(, $rfidlp2start5old) = explode("=", $line);
				}

				if(strpos($line, "rfidsofort=") !== false) {
					list(, $rfidsofortold) = explode("=", $line);
				}

				if(strpos($line, "rfidnurpv=") !== false) {
					list(, $rfidnurpvold) = explode("=", $line);
				}

				if(strpos($line, "rfidminpv=") !== false) {
					list(, $rfidminpvold) = explode("=", $line);
				}
				if(strpos($line, "rfidstop2=") !== false) {
					list(, $rfidstop2old) = explode("=", $line);
				}

				if(strpos($line, "rfidstandby2=") !== false) {
					list(, $rfidstandby2old) = explode("=", $line);
				}

				if(strpos($line, "rfidsofort2=") !== false) {
					list(, $rfidsofort2old) = explode("=", $line);
				}

				if(strpos($line, "rfidnurpv2=") !== false) {
					list(, $rfidnurpv2old) = explode("=", $line);
				}

				if(strpos($line, "rfidminpv2=") !== false) {
					list(, $rfidminpv2old) = explode("=", $line);
				}
				if(strpos($line, "rfidstop3=") !== false) {
					list(, $rfidstop3old) = explode("=", $line);
				}

				if(strpos($line, "rfidstandby3=") !== false) {
					list(, $rfidstandby3old) = explode("=", $line);
				}

				if(strpos($line, "rfidsofort3=") !== false) {
					list(, $rfidsofort3old) = explode("=", $line);
				}

				if(strpos($line, "rfidnurpv3=") !== false) {
					list(, $rfidnurpv3old) = explode("=", $line);
				}

				if(strpos($line, "rfidminpv3=") !== false) {
					list(, $rfidminpv3old) = explode("=", $line);
				}

				if(strpos($line, "rfidlp1c1=") !== false) {
					list(, $rfidlp1c1old) = explode("=", $line);
				}
				if(strpos($line, "rfidlp1c2=") !== false) {
					list(, $rfidlp1c2old) = explode("=", $line);
				}
				if(strpos($line, "rfidlp1c3=") !== false) {
					list(, $rfidlp1c3old) = explode("=", $line);
				}
				if(strpos($line, "rfidlp2c1=") !== false) {
					list(, $rfidlp2c1old) = explode("=", $line);
				}
				if(strpos($line, "rfidlp2c2=") !== false) {
					list(, $rfidlp2c2old) = explode("=", $line);
				}
				if(strpos($line, "rfidlp2c3=") !== false) {
					list(, $rfidlp2c3old) = explode("=", $line);
				}
				if(strpos($line, "ledsofort=") !== false) {
					list(, $ledsofortold) = explode("=", $line);
				}
				if(strpos($line, "lednurpv=") !== false) {
					list(, $lednurpvold) = explode("=", $line);
				}

				if(strpos($line, "ledminpv=") !== false) {
					list(, $ledminpvold) = explode("=", $line);
				}

				if(strpos($line, "ledstandby=") !== false) {
					list(, $ledstandbyold) = explode("=", $line);
				}

				if(strpos($line, "ledstop=") !== false) {
					list(, $ledstopold) = explode("=", $line);
				}
				if(strpos($line, "led0sofort=") !== false) {
					list(, $led0sofortold) = explode("=", $line);
				}

				if(strpos($line, "led0nurpv=") !== false) {
					list(, $led0nurpvold) = explode("=", $line);
				}

				if(strpos($line, "led0minpv=") !== false) {
					list(, $led0minpvold) = explode("=", $line);
				}

				if(strpos($line, "led0standby=") !== false) {
					list(, $led0standbyold) = explode("=", $line);
				}

				if(strpos($line, "led0stop=") !== false) {
					list(, $led0stopold) = explode("=", $line);
				}
				if(strpos($line, "ledsakt=") !== false) {
					list(, $ledsaktold) = explode("=", $line);
				}
			}

			$bezug_http_w_urlold = str_replace( "'", "", $bezug_http_w_urlold);
			$bezug_http_ikwh_urlold = str_replace( "'", "", $bezug_http_ikwh_urlold);
			$bezug_http_ekwh_urlold = str_replace( "'", "", $bezug_http_ekwh_urlold);
			$wr_http_w_urlold = str_replace( "'", "", $wr_http_w_urlold);
			$wr_http_kwh_urlold = str_replace( "'", "", $wr_http_kwh_urlold);
			$hsocipold = str_replace( "'", "", $hsocipold);
			$pushoveruserold = str_replace( "'", "", $pushoveruserold);
			$pushovertokenold = str_replace( "'", "", $pushovertokenold);
			$lastrfid = file_get_contents('/var/www/html/openWB/ramdisk/rfidlasttag');
		?>

		<div id="nav"></div> <!-- placeholder for navbar -->

		<div role="main" class="container" style="margin-top:20px">
			<h1>Verschiedene Einstellungen</h1>
			<form action="./tools/savemisc.php" method="POST">

				<div class="card border-secondary">
					<div class="card-header bg-secondary">
						Allgemeine Funktionen
					</div>
					<div class="card-body">
						<div class="form-group">
							<div class="form-row mb-1">
								<div class="col-md-4">
									<label class="col-form-label">Geschwindigkeit Regelintervall</label>
								</div>
								<div class="col">
									<div class="btn-group btn-block btn-group-toggle" data-toggle="buttons">
										<label class="btn btn-outline-info<?php if($dspeedold == 0) echo " active" ?>">
											<input type="radio" name="dspeed" id="dspeed0" value="0"<?php if($dspeedold == 0) echo " checked=\"checked\"" ?>>Normal
										</label>
										<label class="btn btn-outline-info<?php if($dspeedold == 2) echo " active" ?>">
											<input type="radio" name="dspeed" id="dspeed2" value="2"<?php if($dspeedold == 1) echo " checked=\"checked\"" ?>>Langsam
										</label>
										<label class="btn btn-outline-info<?php if($dspeedold == 3) echo " active" ?>">
											<input type="radio" name="dspeed" id="dspeed3" value="3"<?php if($dspeedold == 1) echo " checked=\"checked\"" ?>>Sehr Langsam
										</label>
									</div>
									<span class="form-text small">
										Sollten Probleme, oder Fehlermeldungen, auftauchen, zunächst das Regelintervall auf "Normal" stellen. Werden Module genutzt, welche z.B. eine Online API zur Abfrage nutzen, oder möchte man weniger regeln, kann man das Regelintervall auf "Langsam" (20 Sekunden) herabsetzen. Die Einstellungen „Sehr Langsam“ führt zu einer Regelzeit von 60 Sekunden.<br>
										<span class="text-danger">Nicht nur die Regelung der PV geführten Ladung, sondern auch Ladestromänderung, beispielsweise “Stop“ etc., werden dann nur noch in diesem Intervall ausgeführt. Die Regelung wird insgesamt träger.</span>
									</span>
								</div>
							</div>
						</div>
						<div class="form-group">
							<div class="form-row mb-1">
								<div class="col-md-4">
									<label class="col-form-label">Ladetaster</label>
								</div>
								<div class="col">
									<div class="btn-group btn-block btn-group-toggle" data-toggle="buttons">
										<label class="btn btn-outline-info<?php if($ladetasterold == 0) echo " active" ?>">
											<input type="radio" name="ladetaster" id="ladetasterOff" value="0"<?php if($ladetasterold == 0) echo " checked=\"checked\"" ?>>Aus
										</label>
										<label class="btn btn-outline-info<?php if($ladetasterold == 1) echo " active" ?>">
											<input type="radio" name="ladetaster" id="ladetasterOn" value="1"<?php if($ladetasterold == 1) echo " checked=\"checked\"" ?>>An
										</label>
									</div>
									<span class="form-text small">Wenn aktiviert, sind nach einem Neustart die externen Taster aktiv. Wenn keine verbaut sind, diese Option ausschalten.</span>
								</div>
							</div>
						</div>
						<div class="form-group">
							<div class="form-row mb-1">
								<div class="col-md-4">
									<label class="col-form-label">Lademodus nach Start der openWB</label>
								</div>
								<div class="col">
									<div class="btn-group btn-block btn-group-toggle" data-toggle="buttons">
										<label class="btn btn-outline-info<?php if($bootmodusold == 0) echo " active" ?>">
											<input type="radio" name="bootmodus" id="bootmodus3" value="3"<?php if($bootmodusold == 3) echo " checked=\"checked\"" ?>>Stop
										</label>
										<label class="btn btn-outline-info<?php if($bootmodusold == 1) echo " active" ?>">
											<input type="radio" name="bootmodus" id="bootmodus4" value="4"<?php if($bootmodusold == 4) echo " checked=\"checked\"" ?>>Standby
										</label>
										<label class="btn btn-outline-info<?php if($bootmodusold == 0) echo " active" ?>">
											<input type="radio" name="bootmodus" id="bootmodus2" value="2"<?php if($bootmodusold == 2) echo " checked=\"checked\"" ?>>Nur PV
										</label>
										<label class="btn btn-outline-info<?php if($bootmodusold == 0) echo " active" ?>">
											<input type="radio" name="bootmodus" id="bootmodus1" value="1"<?php if($bootmodusold == 1) echo " checked=\"checked\"" ?>>Min + PV
										</label>
										<label class="btn btn-outline-info<?php if($bootmodusold == 0) echo " active" ?>">
											<input type="radio" name="bootmodus" id="bootmodus0" value="0"<?php if($bootmodusold == 0) echo " checked=\"checked\"" ?>>Sofort Laden
										</label>
									</div>
									<span class="form-text small">Definiert den Lademodus nach Boot der openWB.</span>
								</div>
							</div>
						</div>
						<div class="form-group">
							<div class="form-row mb-1">
								<div class="col-md-4">
									<label class="col-form-label">Netzschutz</label>
								</div>
								<div class="col">
									<div class="btn-group btn-block btn-group-toggle" data-toggle="buttons">
										<label class="btn btn-outline-info<?php if($netzabschaltunghzold == 0) echo " active" ?>">
											<input type="radio" name="netzabschaltunghz" id="netzabschaltunghzOff" value="0"<?php if($netzabschaltunghzold == 0) echo " checked=\"checked\"" ?>>Aus
										</label>
										<label class="btn btn-outline-info<?php if($netzabschaltunghzold == 1) echo " active" ?>">
											<input type="radio" name="netzabschaltunghz" id="netzabschaltunghzOn" value="1"<?php if($netzabschaltunghzold == 1) echo " checked=\"checked\"" ?>>An
										</label>
									</div>
									<span class="form-text small">
										Diese Option ist standardmäßig aktiviert und sollte so belassen werden. Bei Unterschreitung einer kritischen Frequenz des Stromnetzes wird die Ladung nach einer zufälligen Zeit zwischen 1 und 90 Sekunden pausiert. Der Lademodus wechselt auf "Stop".
										Sobald die Frequenz wieder in einem normalen Bereich ist wird automatisch der zuletzt gewählte Lademodus wieder aktiviert.
										Ebenso wird die Ladung bei Überschreiten von 51,8 Hz unterbrochen. Dies ist dann der Fall, wenn der Energieversorger Wartungsarbeiten am (Teil-)Netz durchführt und auf einen vorübergehenden Generatorbetrieb umschaltet.
										Die Erhöhung der Frequenz wird durchgeführt, um die PV Anlagen abzuschalten.<br>
										<span class="text-danger">Die Option ist nur aktiv, wenn der Ladepunkt die Frequenz übermittelt. Jede openWB series1/2 tut dies.</span>
									</span>
								</div>
							</div>
						</div>
						<hr class="border-secondary">
						<div class="form-group">
							<div class="form-row mb-1">
								<div class="col-md-4">
									CP Unterbrechung
								</div>
								<div class="col">
									<span class="form-text small">Diese Option erfordert die verbaute Addon Platine und die korrekte Verdrahtung des CP Signals durch die Addon Platine. Sie ist für Fahrzeuge, die nach einer gewissen Zeit einer pausierten Ladung nicht von alleine die Ladung wieder beginnen. Nur aktivieren, wenn es ohne die Option Probleme gibt.</span>
								</div>
							</div>
							<div class="form-row mt-2 mb-1">
								<div class="col-md-4">
									<label class="col-form-label">Ladepunkt 1</label>
								</div>
								<div class="btn-group btn-group-toggle col" data-toggle="buttons">
									<label class="btn btn-outline-info<?php if($cpunterbrechunglp1old == 0) echo " active" ?>">
										<input type="radio" name="cpunterbrechunglp1" id="cpunterbrechunglp1Off" value="0"<?php if($cpunterbrechunglp1old == 0) echo " checked=\"checked\"" ?>>Aus
									</label>
									<label class="btn btn-outline-info<?php if($cpunterbrechunglp1old == 1) echo " active" ?>">
										<input type="radio" name="cpunterbrechunglp1" id="cpunterbrechunglp1On" value="1"<?php if($cpunterbrechunglp1old == 1) echo " checked=\"checked\"" ?>>An
									</label>
								</div>
							</div>
							<div class="form-row mt-2">
								<div class="col-md-4">
									<label class="col-form-label">Ladepunkt 2</label>
								</div>
								<div class="btn-group btn-group-toggle col" data-toggle="buttons">
									<label class="btn btn-outline-info<?php if($cpunterbrechunglp2old == 0) echo " active" ?>">
										<input type="radio" name="cpunterbrechunglp2" id="cpunterbrechunglp2Off" value="0"<?php if($cpunterbrechunglp2old == 0) echo " checked=\"checked\"" ?>>Aus
									</label>
									<label class="btn btn-outline-info<?php if($cpunterbrechunglp2old == 1) echo " active" ?>">
										<input type="radio" name="cpunterbrechunglp2" id="cpunterbrechunglp2On" value="1"<?php if($cpunterbrechunglp2old == 1) echo " checked=\"checked\"" ?>>An
									</label>
								</div>
							</div>
						</div>
					</div>
				</div>

				<div class="card border-secondary">
					<div class="card-header bg-secondary">
						<div class="form-group mb-0">
							<div class="form-row vaRow mb-0">
								<div class="col-4">RFID</div>
								<div class="col">
									<div class="btn-group btn-block btn-group-toggle" data-toggle="buttons">
										<label class="btn btn-sm btn-outline-info<?php if($rfidaktold == 0) echo " active" ?>">
											<input type="radio" name="rfidakt" id="rfidaktOff" value="0"<?php if($rfidaktold == 0) echo " checked=\"checked\"" ?>>Aus
										</label>
<<<<<<< HEAD
										<label class="btn btn-outline-info<?php if($rfidaktold == 1) echo " active" ?>">
											<input type="radio" name="rfidakt" id="rfidaktOn1" autocomplete="off" value="1"<?php if($rfidaktold == 1) echo " checked=\"checked\"" ?>>An Modus 1
										</label>
										<label class="btn btn-outline-info<?php if($rfidaktold == 2) echo " active" ?>">
											<input type="radio" name="rfidakt" id="rfidaktOn2" autocomplete="off" value="2"<?php if($rfidaktold == 2) echo " checked=\"checked\"" ?>>An Modus 2
=======
										<label class="btn btn-sm btn-outline-info<?php if($rfidaktold == 1) echo " active" ?>">
											<input type="radio" name="rfidakt" id="rfidaktOn" value="1"<?php if($rfidaktold == 1) echo " checked=\"checked\"" ?>>An
>>>>>>> b9fc9eda
										</label>

									</div>
								</div>
							</div>
						</div>
<<<<<<< HEAD
						<div id="rfidan2div">
						<span class="form-text small">Im Modus 2 wird eine Kommaseparierte Liste mit gültigen RFID Tags hinterlegt. Gescannt werden kann an jedem möglichen RFID Leser. Heißt auch bei mehreren Ladepunkten kann an einem zentralen RFID Leser gescannt werden. Der gescannte Tag wird dem zuletzt angeschlossenenen Auto zugewiesen, schaltet den Ladepunkt frei und vermerkt dies für das Ladelog. Wird erst gescannt und dann ein Auto angeschlossen wird der Tag dem Auto zugewiesen das als nächstes ansteckt. Wird 5 Minuten nach Scannen kein Auto angeschlossen wird der Tag verworfen. Jeder Ladepunkt wird nach abstecken automatisch wieder gesperrt. </span>
							<hr class="border-secondary">
							<div class="form-row form-group">
								<div class="col small">
									Zuletzt gescannter RFID Tag: <?php echo trim( $lastrfid ) ?>
								</div>
=======
					</div>
					<div class="card-body">
						<div class="alert alert-info">
							Durch scannen von RFID Tags lässt sich die Ladung einem RFID Tag zuweisen. Derzeit unterstützt werden openWB RFID Leser und go-e an LP1. Wenn die Option RFID mitgekauft wurde befindet sich dieser unten mittig. Das Scannen wird durch einen Piepton sowie das angehen des Displays (sofern vorhanden) signalisiert.
						</div>
						<div id="rfidandiv">
							<div class="alert alert-info">
								Zuletzt gescannter RFID Tag: <?php echo trim( $lastrfid ) ?>
>>>>>>> b9fc9eda
							</div>
							<div class="form-group mb-1">
								<div class="form-row">
									<div class="col">
										Erlaubte Tags als Kommaseparierte Liste ohne Leerzeichen
									</div>
								</div>
								<div class="form-row">
									<div class="col-lg-12">
										<label for="rfidlist" class="input-group">
											<div class="input-group-prepend">
												<div class="input-group-text">
													Liste
												</div>
											</div> 
											<input type="text" name="rfidlist" id="rfidlist" class="form-control" value="<?php echo trim( $rfidlistold ) ?>">
										</label>
									</div>
								</div>
							</div>
						</div>
						<div id="rfidan1div">
							<hr class="border-secondary">
							<div class="form-row form-group">
								<div class="col small">
									Zuletzt gescannter RFID Tag: <?php echo trim( $lastrfid ) ?>
								</div>
							</div>
							<div class="form-group mb-1">
								<div class="form-row">
									<div class="col">
										Autos zuweisen
									</div>
								</div>
							</div>
							<div class="form-group mb-1">
								<div class="form-row">
									<div class="col">
										Ladepunkt 1
									</div>
								</div>
								<div class="form-row">
									<div class="col-lg-4">
										<div class="input-group">
											<div class="input-group-prepend">
												<div class="input-group-text">
													Auto 1
												</div>
											</div> 
											<input type="text" name="rfidlp1c1" id="rfidlp1c1" class="form-control" value="<?php echo trim( $rfidlp1c1old ) ?>">
										</div>
									</div>
									<div class="col-lg-4">
										<div class="input-group">
											<div class="input-group-prepend">
												<div class="input-group-text">
													Auto 2
												</div>
											</div> 
											<input type="text" name="rfidlp1c2" id="rfidlp1c2" class="form-control" value="<?php echo trim( $rfidlp1c2old ) ?>">
										</div>
									</div>
									<div class="col-lg-4">
										<div class="input-group">
											<div class="input-group-prepend">
												<div class="input-group-text">
													Auto 3
												</div>
											</div> 
											<input type="text" name="rfidlp1c3" id="rfidlp1c3" class="form-control" value="<?php echo trim( $rfidlp1c3old ) ?>">
										</div>
									</div>
								</div>
							</div>
							<div class="form-group mb-1">
								<div class="form-row">
									<div class="col">
										Ladepunkt 2
									</div>
								</div>
								<div class="form-row mb-1">
									<div class="col-lg-4">
										<div class="input-group">
											<div class="input-group-prepend">
												<div class="input-group-text">
													Auto 1
												</div>
											</div> 
											<input type="text" name="rfidlp2c1" id="rfidlp2c1" class="form-control" value="<?php echo trim( $rfidlp2c1old ) ?>">
										</div>
									</div>
									<div class="col-lg-4">
										<div class="input-group">
											<div class="input-group-prepend">
												<div class="input-group-text">
													Auto 2
												</div>
											</div> 
											<input type="text" name="rfidlp2c2" id="rfidlp2c2" class="form-control" value="<?php echo trim( $rfidlp2c2old ) ?>">
										</div>
									</div>
									<div class="col-lg-4">
										<div class="input-group">
											<div class="input-group-prepend">
												<div class="input-group-text">
													Auto 3
												</div>
											</div>
											<input type="text" name="rfidlp2c3" id="rfidlp2c3" class="form-control" value="<?php echo trim( $rfidlp2c3old ) ?>">
										</div>
									</div>
								</div>
							</div>
							<hr class="border-secondary">
							<div class="form-group mb-1">
								<div class="form-row">
									<div class="col-md-4">
										Lademodus ändern
									</div>
									<div class="col form-text small">
										Kann auch in Kombination mit einem RFID Tag zur Autozuweisung genutzt werden.
									</div>
								</div>
							</div>
							<div class="form-group mb-1">
								<div class="form-row">
									<div class="col">
										Stop
									</div>
								</div>
								<div class="form-row mb-1">
									<div class="col-lg-4">
										<div class="input-group">
											<div class="input-group-prepend">
												<div class="input-group-text">
													Tag 1
												</div>
											</div> 
											<input type="text" name="rfidstop" id="rfidstop" class="form-control" value="<?php echo trim( $rfidstopold ) ?>">
										</div>
									</div>
									<div class="col-lg-4">
										<div class="input-group">
											<div class="input-group-prepend">
												<div class="input-group-text">
													Tag 2
												</div>
											</div> 
											<input type="text" name="rfidstop2" id="rfidstop2" class="form-control" value="<?php echo trim( $rfidstop2old ) ?>">
										</div>
									</div>
									<div class="col-lg-4">
										<div class="input-group">
											<div class="input-group-prepend">
												<div class="input-group-text">
													Tag 3
												</div>
											</div>
											<input type="text" name="rfidstop3" id="rfidstop3" class="form-control" value="<?php echo trim( $rfidstop3old ) ?>">
										</div>
									</div>
								</div>
							</div>
							<div class="form-group mb-1">
								<div class="form-row">
									<div class="col">
										Standby
									</div>
								</div>
								<div class="form-row mb-1">
									<div class="col-lg-4">
										<div class="input-group">
											<div class="input-group-prepend">
												<div class="input-group-text">
													Tag 1
												</div>
											</div>
											<input type="text" name="rfidstandby" id="rfidstandby" class="form-control" value="<?php echo trim( $rfidstandbyold ) ?>">
										</div>
									</div>
									<div class="col-lg-4">
										<div class="input-group">
											<div class="input-group-prepend">
												<div class="input-group-text">
													Tag 2
												</div>
											</div>
											<input type="text" name="rfidstandby2" id="rfidstandby2" class="form-control" value="<?php echo trim( $rfidstandby2old ) ?>">
										</div>
									</div>
									<div class="col-lg-4">
										<div class="input-group">
											<div class="input-group-prepend">
												<div class="input-group-text">
													Tag 3
												</div>
											</div>
											<input type="text" name="rfidstandby3" id="rfidstandby3" class="form-control" value="<?php echo trim( $rfidstandby3old ) ?>">
										</div>
									</div>
								</div>
							</div>
							<div class="form-group mb-1">
								<div class="form-row">
									<div class="col">
										Sofort Laden
									</div>
								</div>
								<div class="form-row mb-1">
									<div class="col-lg-4">
										<div class="input-group">
											<div class="input-group-prepend">
												<div class="input-group-text">
													Tag 1
												</div>
											</div>
											<input type="text" name="rfidsofort" id="rfidsofort" class="form-control" value="<?php echo trim( $rfidsofortold ) ?>">
										</div>
									</div>
									<div class="col-lg-4">
										<div class="input-group">
											<div class="input-group-prepend">
												<div class="input-group-text">
													Tag 2
												</div>
											</div>
											<input type="text" name="rfidsofort2" id="rfidsofort2" class="form-control" value="<?php echo trim( $rfidsofort2old ) ?>">
										</div>
									</div>
									<div class="col-lg-4">
										<div class="input-group">
											<div class="input-group-prepend">
												<div class="input-group-text">
													Tag 3
												</div>
											</div>
											<input type="text" name="rfidsofort3" id="rfidsofort3" class="form-control" value="<?php echo trim( $rfidsofort3old ) ?>">
										</div>
									</div>
								</div>
							</div>
							<div class="form-group mb-1">
								<div class="form-row">
									<div class="col">
										Min + PV Laden
									</div>
								</div>
								<div class="form-row mb-1">
									<div class="col-lg-4">
										<div class="input-group">
											<div class="input-group-prepend">
												<div class="input-group-text">
													Tag 1
												</div>
											</div>
											<input type="text" name="rfidminpv" id="rfidminpv" class="form-control" value="<?php echo trim( $rfidminpvold ) ?>">
										</div>
									</div>
									<div class="col-lg-4">
										<div class="input-group">
											<div class="input-group-prepend">
												<div class="input-group-text">
													Tag 2
												</div>
											</div>
											<input type="text" name="rfidminpv2" id="rfidminpv2" class="form-control" value="<?php echo trim( $rfidminpv2old ) ?>">
										</div>
									</div>
									<div class="col-lg-4">
										<div class="input-group">
											<div class="input-group-prepend">
												<div class="input-group-text">
													Tag 3
												</div>
											</div>
											<input type="text" name="rfidminpv3" id="rfidminpv3" class="form-control" value="<?php echo trim( $rfidminpv3old ) ?>">
										</div>
									</div>
								</div>
							</div>
							<div class="form-group mb-1">
								<div class="form-row">
									<div class="col">
										Nur PV
									</div>
								</div>
								<div class="form-row mb-1">
									<div class="col-lg-4">
										<div class="input-group">
											<div class="input-group-prepend">
												<div class="input-group-text">
													Tag 1
												</div>
											</div>
											<input type="text" name="rfidnurpv" id="rfidnurpv" class="form-control" value="<?php echo trim( $rfidnurpvold ) ?>">
										</div>
									</div>
									<div class="col-lg-4">
										<div class="input-group">
											<div class="input-group-prepend">
												<div class="input-group-text">
													Tag 2
												</div>
											</div>
											<input type="text" name="rfidnurpv2" id="rfidnurpv2" class="form-control" value="<?php echo trim( $rfidnurpv2old ) ?>">
										</div>
									</div>
									<div class="col-lg-4">
										<div class="input-group">
											<div class="input-group-prepend">
												<div class="input-group-text">
													Tag 3
												</div>
											</div>
											<input type="text" name="rfidnurpv3" id="rfidnurpv3" class="form-control" value="<?php echo trim( $rfidnurpv3old ) ?>">
										</div>
									</div>
								</div>
							</div>
							<hr class="border-secondary">
							<div class="form-group mb-1">
								<div class="form-row">
									<div class="col-md-4">
										Ladepunkte aktivieren
									</div>
									<div class="col form-text small">
										Kann auch in Kombination mit einem RFID Tag zur Autozuweisung genutzt werden.
									</div>
								</div>
							</div>
							<div class="form-group mb-1">
								<div class="form-row">
									<div class="col">
										Ladepunkt 1
									</div>
								</div>
								<div class="form-row mb-1">
									<div class="col-lg-4">
										<div class="input-group">
											<div class="input-group-prepend">
												<div class="input-group-text">
													Tag 1
												</div>
											</div>
											<input type="text" name="rfidlp1start1" id="rfidlp1start1" class="form-control" value="<?php echo trim( $rfidlp1start1old ) ?>">
										</div>
									</div>
									<div class="col-lg-4">
										<div class="input-group">
											<div class="input-group-prepend">
												<div class="input-group-text">
													Tag 2
												</div>
											</div>
											<input type="text" name="rfidlp1start2" id="rfidlp1start2" class="form-control" value="<?php echo trim( $rfidlp1start2old ) ?>">
										</div>
									</div>
									<div class="col-lg-4">
										<div class="input-group">
											<div class="input-group-prepend">
												<div class="input-group-text">
													Tag 3
												</div>
											</div>
											<input type="text" name="rfidlp1start3" id="rfidlp1start3" class="form-control" value="<?php echo trim( $rfidlp1start3old ) ?>">
										</div>
									</div>
									<div class="col-lg-4">
										<div class="input-group">
											<div class="input-group-prepend">
												<div class="input-group-text">
													Tag 4
												</div>
											</div>
											<input type="text" name="rfidlp1start4" id="rfidlp1start4" class="form-control" value="<?php echo trim( $rfidlp1start4old ) ?>">
										</div>
									</div>
									<div class="col-lg-4">
										<div class="input-group">
											<div class="input-group-prepend">
												<div class="input-group-text">
													Tag 5
												</div>
											</div>
											<input type="text" name="rfidlp1start5" id="rfidlp1start5" class="form-control" value="<?php echo trim( $rfidlp1start5old ) ?>">
										</div>
									</div>
								</div>
							</div>
							<div class="form-group mb-1">
								<div class="form-row">
									<div class="col">
										Ladepunkt 2
									</div>
								</div>
								<div class="form-row mb-1">
									<div class="col-lg-4">
										<div class="input-group">
											<div class="input-group-prepend">
												<div class="input-group-text">
													Tag 1
												</div>
											</div>
											<input type="text" name="rfidlp2start1" id="rfidlp2start1" class="form-control" value="<?php echo trim( $rfidlp2start1old ) ?>">
										</div>
									</div>
									<div class="col-lg-4">
										<div class="input-group">
											<div class="input-group-prepend">
												<div class="input-group-text">
													Tag 2
												</div>
											</div>
											<input type="text" name="rfidlp2start2" id="rfidlp2start2" class="form-control" value="<?php echo trim( $rfidlp2start2old ) ?>">
										</div>
									</div>
									<div class="col-lg-4">
										<div class="input-group">
											<div class="input-group-prepend">
												<div class="input-group-text">
													Tag 3
												</div>
											</div>
											<input type="text" name="rfidlp2start3" id="rfidlp2start3" class="form-control" value="<?php echo trim( $rfidlp2start3old ) ?>">
										</div>
									</div>
									<div class="col-lg-4">
										<div class="input-group">
											<div class="input-group-prepend">
												<div class="input-group-text">
													Tag 4
												</div>
											</div>
											<input type="text" name="rfidlp2start4" id="rfidlp2start4" class="form-control" value="<?php echo trim( $rfidlp2start4old ) ?>">
										</div>
									</div>
									<div class="col-lg-4">
										<div class="input-group">
											<div class="input-group-prepend">
												<div class="input-group-text">
													Tag 5
												</div>
											</div>
											<input type="text" name="rfidlp2start5" id="rfidlp2start5" class="form-control" value="<?php echo trim( $rfidlp2start5old ) ?>">
										</div>
									</div>
								</div>
							</div>
						</div>
					</div>
					<script>
						$(function() {
							if($('#rfidaktOff').prop("checked")) {
								$('#rfidan1div').hide();
								$('#rfidan2div').hide();
							} else {
								if($('#rfidaktOn1').prop("checked")) {
									$('#rfidan1div').show();
									$('#rfidan2div').hide();

								} else {
									$('#rfidan2div').show();
									$('#rfidan1div').hide();
								}
							}
							$('input[type=radio][name=rfidakt]').change(function(){
								$('#rfidan1div').hide();
								$('#rfidan2div').hide();
								if(this.value == '0') {
									$('#rfidan1div').hide();
									$('#rfidan2div').hide();

								} else {
									if(this.value == '1') {
										$('#rfidan1div').show();
									} else {
										$('#rfidan2div').show();
									}
								}
							});
						});
					</script>
				</div>

				<div class="card border-secondary">
					<div class="card-header bg-secondary">
						<div class="form-group mb-0">
							<div class="form-row vaRow mb-0">
								<div class="col-4">Benachrichtigungen mit Pushover</div>
								<div class="col">
									<div class="btn-group btn-block btn-group-toggle" data-toggle="buttons">
										<label class="btn btn-sm btn-outline-info<?php if($pushbenachrichtigungold == 0) echo " active" ?>">
											<input type="radio" name="pushbenachrichtigung" id="pushbenachrichtigungOff" value="0"<?php if($pushbenachrichtigungold == 0) echo " checked=\"checked\"" ?>>Aus
										</label>
										<label class="btn btn-sm btn-outline-info<?php if($pushbenachrichtigungold == 1) echo " active" ?>">
											<input type="radio" name="pushbenachrichtigung" id="pushbenachrichtigungOn" value="1"<?php if($pushbenachrichtigungold == 1) echo " checked=\"checked\"" ?>>An
										</label>
									</div>
								</div>
							</div>
						</div>
					</div>
					<div class="card-body">
						<div class="alert alert-info">
							Zur Nutzung von Pushover muss ein Konto auf Pushover.net bestehen. Nach dem Registrieren bei Pushover muss dort im Webinterface eine Applikation erstellt werden. Der Token der App, sowie das User Token nachfolgend eintragen.
						</div>
						<div id="pushban">
							<div class="form-group">
								<div class="form-row">
									<label for="pushoveruser" class="col-md-4 col-form-label">Pushover User String</label>
									<div class="col">
										<div class="input-group">
											<div class="input-group-prepend">
												<div class="input-group-text">
													<i class="fa fa-user"></i>
												</div>
											</div> 
											<input type="text" name="pushoveruser" id="pushoveruser" value="<?php echo trim( $pushoveruserold ) ?>" placeholder="User Token" class="form-control">
										</div>
										<span class="form-text small">Hier das User Token von Pushover eintragen</span>
									</div>
								</div>
								<div class="form-row">
									<label for="pushovertoken" class="col-md-4 col-form-label">Pushover App Token</label>
									<div class="col">
										<div class="input-group">
											<div class="input-group-prepend">
												<div class="input-group-text">
													<i class="fa fa-lock"></i>
												</div>
											</div> 
											<input type="text" name="pushovertoken" id="pushovertoken" value="<?php echo trim( $pushovertokenold ) ?>" placeholder="App Token" class="form-control">
										</div>
										<span class="form-text small">Hier das Application Token von Pushover eintragen</span>
									</div>
								</div>
							</div>
							<hr class="border-secondary">
							<div class="form-group">
								<div class="form-row">
									<div class="col">
										Benachrichtigungen
									</div>
								</div>
								<div class="form-row mb-1">
									<div class="col-md-4">
										<label class="col-form-label">Beim Starten der Ladung</label>
									</div>
									<div class="btn-group btn-group-toggle col-md-8" data-toggle="buttons">
										<label class="btn btn-outline-info<?php if($pushbstartlold == 0) echo " active" ?>">
											<input type="radio" name="pushbstartl" id="pushbstartlOff" value="0"<?php if($pushbstartlold == 0) echo " checked=\"checked\"" ?>>Aus
										</label>
										<label class="btn btn-outline-info<?php if($pushbstartlold == 1) echo " active" ?>">
											<input type="radio" name="pushbstartl" id="pushbstartlOn" value="1"<?php if($pushbstartlold == 1) echo " checked=\"checked\"" ?>>An
										</label>
									</div>
								</div>
								<div class="form-row mb-1">
									<div class="col-md-4">
										<label class="col-form-label">Beim Stoppen der Ladung</label>
									</div>
									<div class="btn-group btn-group-toggle col-md-8" data-toggle="buttons">
										<label class="btn btn-outline-info<?php if($pushbstoplold == 0) echo " active" ?>">
											<input type="radio" name="pushbstopl" id="pushbstoplOff" value="0"<?php if($pushbstoplold == 0) echo " checked=\"checked\"" ?>>Aus
										</label>
										<label class="btn btn-outline-info<?php if($pushbstoplold == 1) echo " active" ?>">
											<input type="radio" name="pushbstopl" id="pushbstoplOn" value="1"<?php if($pushbstoplold == 1) echo " checked=\"checked\"" ?>>An
										</label>
									</div>
								</div>
								<div class="form-row mb-1">
									<div class="col-md-4">
										<label class="col-form-label">Beim Einstecken des Fahrzeugs</label>
									</div>
									<div class="btn-group btn-group-toggle col-md-8" data-toggle="buttons">
										<label class="btn btn-outline-info<?php if($pushbplugold == 0) echo " active" ?>">
											<input type="radio" name="pushbplug" id="pushbplugOff" value="0"<?php if($pushbplugold == 0) echo " checked=\"checked\"" ?>>Aus
										</label>
										<label class="btn btn-outline-info<?php if($pushbplugold == 1) echo " active" ?>">
											<input type="radio" name="pushbplug" id="pushbplugOn" value="1"<?php if($pushbplugold == 1) echo " checked=\"checked\"" ?>>An
										</label>
									</div>
								</div>
								<div class="form-row mb-1">
									<div class="col-md-4">
										<label class="col-form-label">Bei Triggern von Smart Home Aktionen</label>
									</div>
									<div class="btn-group btn-group-toggle col-md-8" data-toggle="buttons">
										<label class="btn btn-outline-info<?php if($pushbsmarthomeold == 0) echo " active" ?>">
											<input type="radio" name="pushbsmarthome" id="pushbsmarthomeOff" value="0"<?php if($pushbsmarthomeold == 0) echo " checked=\"checked\"" ?>>Aus
										</label>
										<label class="btn btn-outline-info<?php if($pushbsmarthomeold == 1) echo " active" ?>">
											<input type="radio" name="pushbsmarthome" id="pushbsmarthomeOn" value="1"<?php if($pushbsmarthomeold == 1) echo " checked=\"checked\"" ?>>An
										</label>
									</div>
								</div>
							</div>
						</div>
					</div>
					<script>
						$(function() {
							if($('#pushbenachrichtigungOff').prop("checked")) {
								$('#pushban').hide();
							} else {
								$('#pushban').show();
							}
							$('input[type=radio][name=pushbenachrichtigung]').change(function(){
								if(this.value == '0') {
									$('#pushban').hide();
								} else {
									$('#pushban').show();
								}
							});
						});
					</script>
				</div>

				<div class="card border-secondary">
					<div class="card-header bg-secondary">
						<div class="form-group mb-0">
							<div class="form-row vaRow mb-0">
								<div class="col-4">LED Ausgänge</div>
								<div class="col">
									<div class="btn-group btn-group-toggle col" data-toggle="buttons">
										<label class="btn btn-sm btn-outline-info<?php if($ledsaktold == 0) echo " active" ?>">
											<input type="radio" name="ledsakt" id="ledsaktOff" value="0"<?php if($ledsaktold == 0) echo " checked=\"checked\"" ?>>Aus
										</label>
										<label class="btn btn-sm btn-outline-info<?php if($ledsaktold == 1) echo " active" ?>">
											<input type="radio" name="ledsakt" id="ledsaktOn" value="1"<?php if($ledsaktold == 1) echo " checked=\"checked\"" ?>>An
										</label>
									</div>
								</div>
							</div>
						</div>
					</div>
					<div class="card-body" id="ledsan">
						<div class="form-group">
							<div class="form-row">
								<div class="col">
									Ladung nicht freigegeben
								</div>
							</div>
							<div class="form-row mb-1">
								<label for="led0sofort" class="col-md-4 col-form-label">Sofort Laden Modus</label>
								<div class="col">
									<select name="led0sofort" id="led0sofort" class="form-control">
										<option <?php if($led0sofortold == "aus\n") echo "selected" ?> value="aus">Alle LEDs aus</option>
										<option <?php if($led0sofortold == "an\n") echo "selected" ?> value="an">Alle LEDs an</option>
										<option <?php if($led0sofortold == "an1\n") echo "selected" ?> value="an1">LED 1 an</option>
										<option <?php if($led0sofortold == "an2\n") echo "selected" ?> value="an2">LED 2 an</option>
										<option <?php if($led0sofortold == "an3\n") echo "selected" ?> value="an3">LED 3 an</option>
										<option <?php if($led0sofortold == "an12\n") echo "selected" ?> value="an12">LED 1 & 2 an</option>
										<option <?php if($led0sofortold == "an13\n") echo "selected" ?> value="an13">LED 1 & 3 an</option>
										<option <?php if($led0sofortold == "an23\n") echo "selected" ?> value="an23">LED 2 & 3 an</option>
										<option <?php if($led0sofortold == "blink1\n") echo "selected" ?> value="blink1">LED 1 blinkend</option>
										<option <?php if($led0sofortold == "blink2\n") echo "selected" ?> value="blink2">LED 2 blinkend</option>
										<option <?php if($led0sofortold == "blink3\n") echo "selected" ?> value="blink3">LED 3 blinkend</option>
										<option <?php if($led0sofortold == "blink12\n") echo "selected" ?> value="blink12">LED 1 & 2 blinkend</option>
										<option <?php if($led0sofortold == "blink13\n") echo "selected" ?> value="blink13">LED 1 & 3 blinkend</option>
										<option <?php if($led0sofortold == "blink23\n") echo "selected" ?> value="blink23">LED 2 & 3 blinkend</option>
									</select>
								</div>
							</div>
							<div class="form-row mb-1">
								<label for="led0nurpv" class="col-md-4 col-form-label">Nur PV Laden Modus</label>
								<div class="col">
									<select name="led0nurpv" id="led0nurpv" class="form-control">
										<option <?php if($led0nurpvold == "aus\n") echo "selected" ?> value="aus">Alle LEDs aus</option>
										<option <?php if($led0nurpvold == "an\n") echo "selected" ?> value="an">Alle LEDs an</option>
										<option <?php if($led0nurpvold == "an1\n") echo "selected" ?> value="an1">LED 1 an</option>
										<option <?php if($led0nurpvold == "an2\n") echo "selected" ?> value="an2">LED 2 an</option>
										<option <?php if($led0nurpvold == "an3\n") echo "selected" ?> value="an3">LED 3 an</option>
										<option <?php if($led0nurpvold == "an12\n") echo "selected" ?> value="an12">LED 1 & 2 an</option>
										<option <?php if($led0nurpvold == "an13\n") echo "selected" ?> value="an13">LED 1 & 3 an</option>
										<option <?php if($led0nurpvold == "an23\n") echo "selected" ?> value="an23">LED 2 & 3 an</option>
										<option <?php if($led0nurpvold == "blink1\n") echo "selected" ?> value="blink1">LED 1 blinkend</option>
										<option <?php if($led0nurpvold == "blink2\n") echo "selected" ?> value="blink2">LED 2 blinkend</option>
										<option <?php if($led0nurpvold == "blink3\n") echo "selected" ?> value="blink3">LED 3 blinkend</option>
										<option <?php if($led0nurpvold == "blink12\n") echo "selected" ?> value="blink12">LED 1 & 2 blinkend</option>
										<option <?php if($led0nurpvold == "blink13\n") echo "selected" ?> value="blink13">LED 1 & 3 blinkend</option>
										<option <?php if($led0nurpvold == "blink23\n") echo "selected" ?> value="blink23">LED 2 & 3 blinkend</option>
									</select>
								</div>
							</div>
							<div class="form-row mb-1">
								<label for="led0minpv" class="col-md-4 col-form-label">Min + PV Laden Modus</label>
								<div class="col">
									<select name="led0minpv" id="led0minpv" class="form-control">
										<option <?php if($led0minpvold == "aus\n") echo "selected" ?> value="aus">Alle LEDs aus</option>
										<option <?php if($led0minpvold == "an\n") echo "selected" ?> value="an">Alle LEDs an</option>
										<option <?php if($led0minpvold == "an1\n") echo "selected" ?> value="an1">LED 1 an</option>
										<option <?php if($led0minpvold == "an2\n") echo "selected" ?> value="an2">LED 2 an</option>
										<option <?php if($led0minpvold == "an3\n") echo "selected" ?> value="an3">LED 3 an</option>
										<option <?php if($led0minpvold == "an12\n") echo "selected" ?> value="an12">LED 1 & 2 an</option>
										<option <?php if($led0minpvold == "an13\n") echo "selected" ?> value="an13">LED 1 & 3 an</option>
										<option <?php if($led0minpvold == "an23\n") echo "selected" ?> value="an23">LED 2 & 3 an</option>
										<option <?php if($led0minpvold == "blink1\n") echo "selected" ?> value="blink1">LED 1 blinkend</option>
										<option <?php if($led0minpvold == "blink2\n") echo "selected" ?> value="blink2">LED 2 blinkend</option>
										<option <?php if($led0minpvold == "blink3\n") echo "selected" ?> value="blink3">LED 3 blinkend</option>
										<option <?php if($led0minpvold == "blink12\n") echo "selected" ?> value="blink12">LED 1 & 2 blinkend</option>
										<option <?php if($led0minpvold == "blink13\n") echo "selected" ?> value="blink13">LED 1 & 3 blinkend</option>
										<option <?php if($led0minpvold == "blink23\n") echo "selected" ?> value="blink23">LED 2 & 3 blinkend</option>
									</select>
								</div>
							</div>
							<div class="form-row mb-1">
								<label for="led0standby" class="col-md-4 col-form-label">Standby Modus</label>
								<div class="col">
									<select name="led0standby" id="led0standby" class="form-control">
										<option <?php if($led0standbyold == "aus\n") echo "selected" ?> value="aus">Alle LEDs aus</option>
										<option <?php if($led0standbyold == "an\n") echo "selected" ?> value="an">Alle LEDs an</option>
										<option <?php if($led0standbyold == "an1\n") echo "selected" ?> value="an1">LED 1 an</option>
										<option <?php if($led0standbyold == "an2\n") echo "selected" ?> value="an2">LED 2 an</option>
										<option <?php if($led0standbyold == "an3\n") echo "selected" ?> value="an3">LED 3 an</option>
										<option <?php if($led0standbyold == "an12\n") echo "selected" ?> value="an12">LED 1 & 2 an</option>
										<option <?php if($led0standbyold == "an13\n") echo "selected" ?> value="an13">LED 1 & 3 an</option>
										<option <?php if($led0standbyold == "an23\n") echo "selected" ?> value="an23">LED 2 & 3 an</option>
										<option <?php if($led0standbyold == "blink1\n") echo "selected" ?> value="blink1">LED 1 blinkend</option>
										<option <?php if($led0standbyold == "blink2\n") echo "selected" ?> value="blink2">LED 2 blinkend</option>
										<option <?php if($led0standbyold == "blink3\n") echo "selected" ?> value="blink3">LED 3 blinkend</option>
										<option <?php if($led0standbyold == "blink12\n") echo "selected" ?> value="blink12">LED 1 & 2 blinkend</option>
										<option <?php if($led0standbyold == "blink13\n") echo "selected" ?> value="blink13">LED 1 & 3 blinkend</option>
										<option <?php if($led0standbyold == "blink23\n") echo "selected" ?> value="blink23">LED 2 & 3 blinkend</option>
									</select>
								</div>
							</div>
							<div class="form-row mb-1">
								<label for="led0stop" class="col-md-4 col-form-label">Stop Modus</label>
								<div class="col">
									<select name="led0stop" id="led0stop" class="form-control">
										<option <?php if($led0stopold == "aus\n") echo "selected" ?> value="aus">Alle LEDs aus</option>
										<option <?php if($led0stopold == "an\n") echo "selected" ?> value="an">Alle LEDs an</option>
										<option <?php if($led0stopold == "an1\n") echo "selected" ?> value="an1">LED 1 an</option>
										<option <?php if($led0stopold == "an2\n") echo "selected" ?> value="an2">LED 2 an</option>
										<option <?php if($led0stopold == "an3\n") echo "selected" ?> value="an3">LED 3 an</option>
										<option <?php if($led0stopold == "an12\n") echo "selected" ?> value="an12">LED 1 & 2 an</option>
										<option <?php if($led0stopold == "an13\n") echo "selected" ?> value="an13">LED 1 & 3 an</option>
										<option <?php if($led0stopold == "an23\n") echo "selected" ?> value="an23">LED 2 & 3 an</option>
										<option <?php if($led0stopold == "blink1\n") echo "selected" ?> value="blink1">LED 1 blinkend</option>
										<option <?php if($led0stopold == "blink2\n") echo "selected" ?> value="blink2">LED 2 blinkend</option>
										<option <?php if($led0stopold == "blink3\n") echo "selected" ?> value="blink3">LED 3 blinkend</option>
										<option <?php if($led0stopold == "blink12\n") echo "selected" ?> value="blink12">LED 1 & 2 blinkend</option>
										<option <?php if($led0stopold == "blink13\n") echo "selected" ?> value="blink13">LED 1 & 3 blinkend</option>
										<option <?php if($led0stopold == "blink23\n") echo "selected" ?> value="blink23">LED 2 & 3 blinkend</option>
									</select>
								</div>
							</div>
						</div>
						<hr class="border-secondary">
						<div class="form-group">
							<div class="form-row">
								<div class="col">
									Ladung freigegeben
								</div>
							</div>
							<div class="form-row mb-1">
								<label for="ledsofort" class="col-md-4 col-form-label">Sofort Laden Modus</label>
								<div class="col">
									<select name="ledsofort" id="ledsofort" class="form-control">
										<option <?php if($ledsofortold == "aus\n") echo "selected" ?> value="aus">Alle LEDs aus</option>
										<option <?php if($ledsofortold == "an\n") echo "selected" ?> value="an">Alle LEDs an</option>
										<option <?php if($ledsofortold == "an1\n") echo "selected" ?> value="an1">LED 1 an</option>
										<option <?php if($ledsofortold == "an2\n") echo "selected" ?> value="an2">LED 2 an</option>
										<option <?php if($ledsofortold == "an3\n") echo "selected" ?> value="an3">LED 3 an</option>
										<option <?php if($ledsofortold == "an12\n") echo "selected" ?> value="an12">LED 1 & 2 an</option>
										<option <?php if($ledsofortold == "an13\n") echo "selected" ?> value="an13">LED 1 & 3 an</option>
										<option <?php if($ledsofortold == "an23\n") echo "selected" ?> value="an23">LED 2 & 3 an</option>
										<option <?php if($ledsofortold == "blink1\n") echo "selected" ?> value="blink1">LED 1 blinkend</option>
										<option <?php if($ledsofortold == "blink2\n") echo "selected" ?> value="blink2">LED 2 blinkend</option>
										<option <?php if($ledsofortold == "blink3\n") echo "selected" ?> value="blink3">LED 3 blinkend</option>
										<option <?php if($ledsofortold == "blink12\n") echo "selected" ?> value="blink12">LED 1 & 2 blinkend</option>
										<option <?php if($ledsofortold == "blink13\n") echo "selected" ?> value="blink13">LED 1 & 3 blinkend</option>
										<option <?php if($ledsofortold == "blink23\n") echo "selected" ?> value="blink23">LED 2 & 3 blinkend</option>
									</select>
								</div>
							</div>
							<div class="form-row mb-1">
								<label for="lednurpv" class="col-md-4 col-form-label">Nur PV Laden Modus</label>
								<div class="col">
									<select name="lednurpv" id="lednurpv" class="form-control">
										<option <?php if($lednurpvold == "aus\n") echo "selected" ?> value="aus">Alle LEDs aus</option>
										<option <?php if($lednurpvold == "an\n") echo "selected" ?> value="an">Alle LEDs an</option>
										<option <?php if($lednurpvold == "an1\n") echo "selected" ?> value="an1">LED 1 an</option>
										<option <?php if($lednurpvold == "an2\n") echo "selected" ?> value="an2">LED 2 an</option>
										<option <?php if($lednurpvold == "an3\n") echo "selected" ?> value="an3">LED 3 an</option>
										<option <?php if($lednurpvold == "an12\n") echo "selected" ?> value="an12">LED 1 & 2 an</option>
										<option <?php if($lednurpvold == "an13\n") echo "selected" ?> value="an13">LED 1 & 3 an</option>
										<option <?php if($lednurpvold == "an23\n") echo "selected" ?> value="an23">LED 2 & 3 an</option>
										<option <?php if($lednurpvold == "blink1\n") echo "selected" ?> value="blink1">LED 1 blinkend</option>
										<option <?php if($lednurpvold == "blink2\n") echo "selected" ?> value="blink2">LED 2 blinkend</option>
										<option <?php if($lednurpvold == "blink3\n") echo "selected" ?> value="blink3">LED 3 blinkend</option>
										<option <?php if($lednurpvold == "blink12\n") echo "selected" ?> value="blink12">LED 1 & 2 blinkend</option>
										<option <?php if($lednurpvold == "blink13\n") echo "selected" ?> value="blink13">LED 1 & 3 blinkend</option>
										<option <?php if($lednurpvold == "blink23\n") echo "selected" ?> value="blink23">LED 2 & 3 blinkend</option>
									</select>
								</div>
							</div>
							<div class="form-row mb-1">
								<label for="ledminpv" class="col-md-4 col-form-label">Min + PV Laden Modus</label>
								<div class="col">
									<select name="ledminpv" id="ledminpv" class="form-control">
										<option <?php if($ledminpvold == "aus\n") echo "selected" ?> value="aus">Alle LEDs aus</option>
										<option <?php if($ledminpvold == "an\n") echo "selected" ?> value="an">Alle LEDs an</option>
										<option <?php if($ledminpvold == "an1\n") echo "selected" ?> value="an1">LED 1 an</option>
										<option <?php if($ledminpvold == "an2\n") echo "selected" ?> value="an2">LED 2 an</option>
										<option <?php if($ledminpvold == "an3\n") echo "selected" ?> value="an3">LED 3 an</option>
										<option <?php if($ledminpvold == "an12\n") echo "selected" ?> value="an12">LED 1 & 2 an</option>
										<option <?php if($ledminpvold == "an13\n") echo "selected" ?> value="an13">LED 1 & 3 an</option>
										<option <?php if($ledminpvold == "an23\n") echo "selected" ?> value="an23">LED 2 & 3 an</option>
										<option <?php if($ledminpvold == "blink1\n") echo "selected" ?> value="blink1">LED 1 blinkend</option>
										<option <?php if($ledminpvold == "blink2\n") echo "selected" ?> value="blink2">LED 2 blinkend</option>
										<option <?php if($ledminpvold == "blink3\n") echo "selected" ?> value="blink3">LED 3 blinkend</option>
										<option <?php if($ledminpvold == "blink12\n") echo "selected" ?> value="blink12">LED 1 & 2 blinkend</option>
										<option <?php if($ledminpvold == "blink13\n") echo "selected" ?> value="blink13">LED 1 & 3 blinkend</option>
										<option <?php if($ledminpvold == "blink23\n") echo "selected" ?> value="blink23">LED 2 & 3 blinkend</option>
									</select>
								</div>
							</div>
							<div class="form-row mb-1">
								<label for="ledstandby" class="col-md-4 col-form-label">Standby Modus</label>
								<div class="col">
									<select name="ledstandby" id="ledstandby" class="form-control">
										<option <?php if($ledstandbyold == "aus\n") echo "selected" ?> value="aus">Alle LEDs aus</option>
										<option <?php if($ledstandbyold == "an\n") echo "selected" ?> value="an">Alle LEDs an</option>
										<option <?php if($ledstandbyold == "an1\n") echo "selected" ?> value="an1">LED 1 an</option>
										<option <?php if($ledstandbyold == "an2\n") echo "selected" ?> value="an2">LED 2 an</option>
										<option <?php if($ledstandbyold == "an3\n") echo "selected" ?> value="an3">LED 3 an</option>
										<option <?php if($ledstandbyold == "an12\n") echo "selected" ?> value="an12">LED 1 & 2 an</option>
										<option <?php if($ledstandbyold == "an13\n") echo "selected" ?> value="an13">LED 1 & 3 an</option>
										<option <?php if($ledstandbyold == "an23\n") echo "selected" ?> value="an23">LED 2 & 3 an</option>
										<option <?php if($ledstandbyold == "blink1\n") echo "selected" ?> value="blink1">LED 1 blinkend</option>
										<option <?php if($ledstandbyold == "blink2\n") echo "selected" ?> value="blink2">LED 2 blinkend</option>
										<option <?php if($ledstandbyold == "blink3\n") echo "selected" ?> value="blink3">LED 3 blinkend</option>
										<option <?php if($ledstandbyold == "blink12\n") echo "selected" ?> value="blink12">LED 1 & 2 blinkend</option>
										<option <?php if($ledstandbyold == "blink13\n") echo "selected" ?> value="blink13">LED 1 & 3 blinkend</option>
										<option <?php if($ledstandbyold == "blink23\n") echo "selected" ?> value="blink23">LED 2 & 3 blinkend</option>
									</select>
								</div>
							</div>
							<div class="form-row mb-1">
								<label for="ledstop" class="col-md-4 col-form-label">Stop Modus</label>
								<div class="col">
									<select name="ledstop" id="ledstop" class="form-control">
										<option <?php if($ledstopold == "aus\n") echo "selected" ?> value="aus">Alle LEDs aus</option>
										<option <?php if($ledstopold == "an\n") echo "selected" ?> value="an">Alle LEDs an</option>
										<option <?php if($ledstopold == "an1\n") echo "selected" ?> value="an1">LED 1 an</option>
										<option <?php if($ledstopold == "an2\n") echo "selected" ?> value="an2">LED 2 an</option>
										<option <?php if($ledstopold == "an3\n") echo "selected" ?> value="an3">LED 3 an</option>
										<option <?php if($ledstopold == "an12\n") echo "selected" ?> value="an12">LED 1 & 2 an</option>
										<option <?php if($ledstopold == "an13\n") echo "selected" ?> value="an13">LED 1 & 3 an</option>
										<option <?php if($ledstopold == "an23\n") echo "selected" ?> value="an23">LED 2 & 3 an</option>
										<option <?php if($ledstopold == "blink1\n") echo "selected" ?> value="blink1">LED 1 blinkend</option>
										<option <?php if($ledstopold == "blink2\n") echo "selected" ?> value="blink2">LED 2 blinkend</option>
										<option <?php if($ledstopold == "blink3\n") echo "selected" ?> value="blink3">LED 3 blinkend</option>
										<option <?php if($ledstopold == "blink12\n") echo "selected" ?> value="blink12">LED 1 & 2 blinkend</option>
										<option <?php if($ledstopold == "blink13\n") echo "selected" ?> value="blink13">LED 1 & 3 blinkend</option>
										<option <?php if($ledstopold == "blink23\n") echo "selected" ?> value="blink23">LED 2 & 3 blinkend</option>
									</select>
								</div>
							</div>
						</div>
					</div>
					<script>
						$(function() {
							if($('#ledsaktOff').prop("checked")) {
								$('#ledsan').hide();
							} else {
								$('#ledsan').show();
							}
							$('input[type=radio][name=ledsakt]').change(function(){
								if(this.value == '0') {
									$('#ledsan').hide();
								} else {
									$('#ledsan').show();
								}
							});
						});
					</script>
				</div>

				<div class="card border-secondary">
					<div class="card-header bg-secondary">
					<div class="form-group mb-0">
							<div class="form-row vaRow mb-0">
								<div class="col-4">integriertes Display</div>
								<div class="col">
									<div class="btn-group btn-group-toggle col" data-toggle="buttons">
										<label class="btn btn-sm btn-outline-info<?php if($displayaktivold == 0) echo " active" ?>">
											<input type="radio" name="displayaktiv" id="displayaktivOff" value="0"<?php if($displayaktivold == 0) echo " checked=\"checked\"" ?>>Nein
										</label>
										<label class="btn btn-sm btn-outline-info<?php if($displayaktivold == 1) echo " active" ?>">
											<input type="radio" name="displayaktiv" id="displayaktivOn" value="1"<?php if($displayaktivold == 1) echo " checked=\"checked\"" ?>>Ja
										</label>
									</div>
								</div>
							</div>
						</div>
					</div>
					<div class="card-body" id="displayan">
						<div class="form-group">
							<div class="form-row mb-1">
								<div class="col-md-4">
									<label class="col-form-label">Tagesgraph anzeigen</label>
								</div>
								<div class="col">
									<div class="btn-group btn-block btn-group-toggle" data-toggle="buttons">
										<label class="btn btn-outline-info<?php if($displaytagesgraphold == 0) echo " active" ?>">
											<input type="radio" name="displaytagesgraph" id="displaytagesgraphOff" value="0"<?php if($displaytagesgraphold == 0) echo " checked=\"checked\"" ?>>Nein
										</label>
										<label class="btn btn-outline-info<?php if($displaytagesgraphold == 1) echo " active" ?>">
											<input type="radio" name="displaytagesgraph" id="displaytagesgraphOn" value="1"<?php if($displaytagesgraphold == 1) echo " checked=\"checked\"" ?>>Ja
										</label>
									</div>
									<span class="form-text small text-danger">Ja vermindert die Performance</span>
								</div>
							</div>
							<div class="form-row vaRow mb-1">
								<label for="displaytheme" class="col-md-4 col-form-label">Theme des Displays</label>
								<div class="col">
									<select name="displaytheme" id="displaytheme" class="form-control">
										<option <?php if($displaythemeold == 0) echo "selected" ?> value="0">Gauges</option>
										<option <?php if($displaythemeold == 1) echo "selected" ?> value="1">Symbolfluss</option>
										<option <?php if($displaythemeold == 2) echo "selected" ?> value="2">Nur Ladeleistung, keine verstellmöglichkeit</option>
									</select>
								</div>
							</div>
							<div id="displaygauge">
								<div class="form-row vaRow mb-1">
									<label for="displayevumax" class="col-md-4 col-form-label">EVU Skala Min Max</label>
									<div class="col">
										<input type="number" min="5000" step="100" name="displayevumax" id="displayevumax" class="form-control" value="<?php echo trim( $displayevumaxold ) ?>">
									</div>
								</div>
								<div class="form-row vaRow mb-1">
									<label for="displaypvmax" class="col-md-4 col-form-label">PV Skala Max</label>
									<div class="col">
										<input type="number" min="1000" step="100" name="displaypvmax" id="displaypvmax" class="form-control" value="<?php echo trim( $displaypvmaxold ) ?>">
									</div>
								</div>
								<div class="form-row vaRow mb-1">
									<label for="displayspeichermax" class="col-md-4 col-form-label">Speicher Skala Min Max</label>
									<div class="col">
										<input type="number" min="1000" step="100" name="displayspeichermax" id="displayspeichermax" class="form-control" value="<?php echo trim( $displayspeichermaxold ) ?>">
									</div>
								</div>
								<div class="form-row mb-1">
									<div class="col-md-4">
										<label class="col-form-label">Hausverbrauch anzeigen</label>
									</div>
									<div class="col">
										<div class="btn-group btn-block btn-group-toggle" data-toggle="buttons">
											<label class="btn btn-outline-info<?php if($displayhausanzeigenold == 0) echo " active" ?>">
												<input type="radio" name="displayhausanzeigen" id="displayhausanzeigenOff" value="0"<?php if($displayhausanzeigenold == 0) echo " checked=\"checked\"" ?>>Nein
											</label>
											<label class="btn btn-outline-info<?php if($displayhausanzeigenold == 1) echo " active" ?>">
												<input type="radio" name="displayhausanzeigen" id="displayhausanzeigenOn" value="1"<?php if($displayhausanzeigenold == 1) echo " checked=\"checked\"" ?>>Ja
											</label>
										</div>
									</div>
								</div>
								<div class="form-row vaRow mb-1">
									<label for="displayhausmax" class="col-md-4 col-form-label">Hausverbrauch Skala Max</label>
									<div class="col">
										<input type="number" min="1000" step="100" name="displayhausmax" id="displayhausmax" class="form-control" value="<?php echo trim( $displayhausmaxold ) ?>">
									</div>
								</div>
								<div class="form-row vaRow mb-1">
									<label for="displaylp1max" class="col-md-4 col-form-label">Ladepunkt 1 Skala Max</label>
									<div class="col">
										<input type="number" min="1000" step="100" name="displaylp1max" id="displaylp1max" class="form-control" value="<?php echo trim( $displaylp1maxold ) ?>">
									</div>
								</div>
								<div class="form-row vaRow mb-1">
									<label for="displaylp2max" class="col-md-4 col-form-label">Ladepunkt 2 Skala Max</label>
									<div class="col">
										<input type="number" min="1000" step="100" name="displaylp2max" id="displaylp2max" class="form-control" value="<?php echo trim( $displaylp2maxold ) ?>">
									</div>
								</div>
							</div>
						</div>
						<hr class="border-secondary">
						<div class="form-group">
							<div class="form-row mb-1">
								<div class="col">
									Pin-Sperre
								</div>
							</div>
							<div class="form-row mb-1">
								<div class="col-md-4">
									<label class="col-form-label">Pin nötig zum ändern des Lademodus</label>
								</div>
								<div class="col">
									<div class="btn-group btn-block btn-group-toggle" data-toggle="buttons">
										<label class="btn btn-outline-info<?php if($displaypinaktivold == 0) echo " active" ?>">
											<input type="radio" name="displaypinaktiv" id="displaypinaktivOff" value="0"<?php if($displaypinaktivold == 0) echo " checked=\"checked\"" ?>>Nein
										</label>
										<label class="btn btn-outline-info<?php if($displaypinaktivold == 1) echo " active" ?>">
											<input type="radio" name="displaypinaktiv" id="displaypinaktivOn" value="1"<?php if($displaypinaktivold == 1) echo " checked=\"checked\"" ?>>Ja
										</label>
									</div>
								</div>
							</div>
							<div class="form-row vaRow mb-1" id="displaypin">
								<label for="displaypincode" class="col-md-4 col-form-label">Pin (nur Zahlen von 1-9 erlaubt)</label>
								<div class="col">
									<input type="text" pattern="[1-9]*" minlength="4" maxlength="4" size="4" name="displaypincode" id="displaypincode" class="form-control" value="<?php echo trim( $displaypincodeold ) ?>">
								</div>
							</div>
						</div>
						<hr class="border-secondary">
						<div class="form-group">
							<div class="form-row mb-1">
								<div class="col">
									Display Standby
								</div>
							</div>
							<div class="form-row vaRow mb-1">
								<label for="displaysleep" class="col-md-4 col-form-label">ausschalten nach x Sekunden</label>
								<div class="col">
									<input type="number" min="5" step="5" name="displaysleep" id="displaysleep" class="form-control" value="<?php echo trim( $displaysleepold ) ?>">
								</div>
							</div>
							<div class="form-row mb-1">
								<div class="col-md-4">
									<label class="col-form-label">beim Einstecken des Fahrzeugs einschalten</label>
								</div>
								<div class="col">
									<div class="btn-group btn-block btn-group-toggle" data-toggle="buttons">
										<label class="btn btn-outline-info<?php if($displayEinBeimAnsteckenOld == 0) echo " active" ?>">
											<input type="radio" name="displayEinBeimAnstecken" id="displayEinBeimAnsteckenOff" value="0"<?php if($displayEinBeimAnsteckenOld == 0) echo " checked=\"checked\"" ?>>Nein
										</label>
										<label class="btn btn-outline-info<?php if($displayEinBeimAnsteckenOld == 1) echo " active" ?>">
											<input type="radio" name="displayEinBeimAnstecken" id="displayEinBeimAnsteckenOn" value="1"<?php if($displayEinBeimAnsteckenOld == 1) echo " checked=\"checked\"" ?>>Ja
										</label>
									</div>
								</div>
							</div>
						</div>
					</div>
					<script>
						$(function() {
							if($('#displayaktivOff').prop("checked")) {
								$('#displayan').hide();
							} else {
								$('#displayan').show();
							}
							$('input[type=radio][name=displayaktiv]').change(function(){
								if(this.value == '0') {
									$('#displayan').hide();
								} else {
									$('#displayan').show();
								}
							});

							if($('#displaypinaktivOff').prop("checked")) {
								$('#displaypin').hide();
							} else {
								$('#displaypin').show();
							}
							$('input[type=radio][name=displaypinaktiv]').change(function(){
								if(this.value == '0') {
									$('#displaypin').hide();
								} else {
									$('#displaypin').show();
								}
							});
						});

						$(function() {
							if($('#displaytheme').val() == '0') {
								$('#displaygauge').show();
							} else {
								$('#displaygauge').hide();
							}
							$('#displaytheme').change(function(){
								if($('#displaytheme').val() == '0') {
									$('#displaygauge').show();
								} else {
									$('#displaygauge').hide();
								}
							});
						});
					</script>
				</div>

				<div class="card border-secondary">
					<div class="card-header bg-secondary">
						Web-Theme Optionen
					</div>
					<div class="card-body">
						<div class="form-group">
							<div class="form-row vaRow mb-1">
								<div class="col-md-4">
									<label class="col-form-label">Hausverbrauch auf der Hauptseite anzeigen</label>
								</div>
								<div class="btn-group btn-group-toggle col" data-toggle="buttons">
									<label class="btn btn-outline-info<?php if($hausverbrauchstatold == 0) echo " active" ?>">
										<input type="radio" name="hausverbrauchstat" id="hausverbrauchstatOff" value="0"<?php if($hausverbrauchstatold == 0) echo " checked=\"checked\"" ?>>Nein
									</label>
									<label class="btn btn-outline-info<?php if($hausverbrauchstatold == 1) echo " active" ?>">
										<input type="radio" name="hausverbrauchstat" id="hausverbrauchstatOn" value="1"<?php if($hausverbrauchstatold == 1) echo " checked=\"checked\"" ?>>Ja
									</label>
								</div>
							</div>
							<div class="form-row vaRow mb-1">
								<div class="col-md-4">
									<label class="col-form-label">Heute geladen auf der Hauptseite anzeigen</label>
								</div>
								<div class="btn-group btn-group-toggle col" data-toggle="buttons">
									<label class="btn btn-outline-info<?php if($heutegeladenold == 0) echo " active" ?>">
										<input type="radio" name="heutegeladen" id="heutegeladenOff" value="0"<?php if($heutegeladenold == 0) echo " checked=\"checked\"" ?>>Nein
									</label>
									<label class="btn btn-outline-info<?php if($heutegeladenold == 1) echo " active" ?>">
										<input type="radio" name="heutegeladen" id="heutegeladenOn" value="1"<?php if($heutegeladenold == 1) echo " checked=\"checked\"" ?>>Ja
									</label>
								</div>
							</div>
							<div class="form-row mb-1">
								<label for="livegraph" class="col-md-4 col-form-label">Zeitintervall für den Live Graphen der Hauptseite</label>
								<div class="col-md-8">
									<div class="form-row vaRow mb-1">
										<label for="livegraph" class="col-2 col-form-label valueLabel" suffix="Min"><?php echo trim($livegraphold); ?> Min</label>
										<div class="col-10">
											<input type="range" class="form-control-range rangeInput" name="livegraph" id="livegraph" min="10" max="120" step="10" value="<?php echo trim($livegraphold); ?>">
										</div>
									</div>
								</div>
							</div>
						</div>
					</div>
				</div>

				<div class="form-row text-center">
					<div class="col">
						<button id="saveSettingsBtn" type="submit" class="btn btn-success">Speichern</button>
					</div>
				</div>
			</form>
		</div>  <!-- container -->

		<footer class="footer bg-dark text-light font-small">
			<div class="container text-center">
				<small>Sie befinden sich hier: Verschiedenes</small>
			</div>
		</footer>

		<script>
			$('.rangeInput').on('input', function() {
				// show slider value in label of class valueLabel
				updateLabel($(this).attr('id'));
			});

			$.get(
				{ url: "settings/navbar.html", cache: false },
				function(data){
					$("#nav").replaceWith(data);
					// disable navbar entry for current page
					$('#navVerschiedenes').addClass('disabled');
				}
			);
		</script>

	</body>
</html><|MERGE_RESOLUTION|>--- conflicted
+++ resolved
@@ -767,23 +767,17 @@
 										<label class="btn btn-sm btn-outline-info<?php if($rfidaktold == 0) echo " active" ?>">
 											<input type="radio" name="rfidakt" id="rfidaktOff" value="0"<?php if($rfidaktold == 0) echo " checked=\"checked\"" ?>>Aus
 										</label>
-<<<<<<< HEAD
 										<label class="btn btn-outline-info<?php if($rfidaktold == 1) echo " active" ?>">
 											<input type="radio" name="rfidakt" id="rfidaktOn1" autocomplete="off" value="1"<?php if($rfidaktold == 1) echo " checked=\"checked\"" ?>>An Modus 1
 										</label>
 										<label class="btn btn-outline-info<?php if($rfidaktold == 2) echo " active" ?>">
 											<input type="radio" name="rfidakt" id="rfidaktOn2" autocomplete="off" value="2"<?php if($rfidaktold == 2) echo " checked=\"checked\"" ?>>An Modus 2
-=======
-										<label class="btn btn-sm btn-outline-info<?php if($rfidaktold == 1) echo " active" ?>">
-											<input type="radio" name="rfidakt" id="rfidaktOn" value="1"<?php if($rfidaktold == 1) echo " checked=\"checked\"" ?>>An
->>>>>>> b9fc9eda
 										</label>
 
 									</div>
 								</div>
 							</div>
 						</div>
-<<<<<<< HEAD
 						<div id="rfidan2div">
 						<span class="form-text small">Im Modus 2 wird eine Kommaseparierte Liste mit gültigen RFID Tags hinterlegt. Gescannt werden kann an jedem möglichen RFID Leser. Heißt auch bei mehreren Ladepunkten kann an einem zentralen RFID Leser gescannt werden. Der gescannte Tag wird dem zuletzt angeschlossenenen Auto zugewiesen, schaltet den Ladepunkt frei und vermerkt dies für das Ladelog. Wird erst gescannt und dann ein Auto angeschlossen wird der Tag dem Auto zugewiesen das als nächstes ansteckt. Wird 5 Minuten nach Scannen kein Auto angeschlossen wird der Tag verworfen. Jeder Ladepunkt wird nach abstecken automatisch wieder gesperrt. </span>
 							<hr class="border-secondary">
@@ -791,16 +785,6 @@
 								<div class="col small">
 									Zuletzt gescannter RFID Tag: <?php echo trim( $lastrfid ) ?>
 								</div>
-=======
-					</div>
-					<div class="card-body">
-						<div class="alert alert-info">
-							Durch scannen von RFID Tags lässt sich die Ladung einem RFID Tag zuweisen. Derzeit unterstützt werden openWB RFID Leser und go-e an LP1. Wenn die Option RFID mitgekauft wurde befindet sich dieser unten mittig. Das Scannen wird durch einen Piepton sowie das angehen des Displays (sofern vorhanden) signalisiert.
-						</div>
-						<div id="rfidandiv">
-							<div class="alert alert-info">
-								Zuletzt gescannter RFID Tag: <?php echo trim( $lastrfid ) ?>
->>>>>>> b9fc9eda
 							</div>
 							<div class="form-group mb-1">
 								<div class="form-row">
