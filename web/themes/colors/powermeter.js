--- conflicted
+++ resolved
@@ -74,8 +74,6 @@
         "translate(" + this.width / 2 + "," + this.height / 2 + ")"
       );
 
-<<<<<<< HEAD
-=======
     if (this.showRelativeArcs) {
       this.svg.append("g")
         .append("text")
@@ -87,7 +85,6 @@
         .attr("id", "powerMeterReset")
         .text("RESET")
         .on("click", resetButtonClicked);
->>>>>>> 47a79826
     }
     return g;
   }
