<!DOCTYPE html>
<html lang="de">

	<head>
		<base href="/openWB/web/">

		<meta charset="UTF-8">
		<meta http-equiv="X-UA-Compatible" content="IE=edge">
		<meta name="viewport" content="width=device-width, initial-scale=1">
		<title>openWB Status</title>
		<meta name="description" content="Control your charge" />
		<meta name="keywords" content="html template, css, free, one page, gym, fitness, web design" />
		<meta name="author" content="Kevin Wieland, Michael Ortenstein" />
		<!-- Favicons (created with http://realfavicongenerator.net/)-->
		<link rel="apple-touch-icon" sizes="57x57" href="img/favicons/apple-touch-icon-57x57.png">
		<link rel="apple-touch-icon" sizes="60x60" href="img/favicons/apple-touch-icon-60x60.png">
		<link rel="icon" type="image/png" href="img/favicons/favicon-32x32.png" sizes="32x32">
		<link rel="icon" type="image/png" href="img/favicons/favicon-16x16.png" sizes="16x16">
		<link rel="manifest" href="manifest.json">
		<link rel="shortcut icon" href="img/favicons/favicon.ico">
		<meta name="msapplication-TileColor" content="#00a8ff">
		<meta name="msapplication-config" content="img/favicons/browserconfig.xml">
		<meta name="theme-color" content="#ffffff">

		<!-- Bootstrap -->
		<link rel="stylesheet" type="text/css" href="css/bootstrap-4.4.1/bootstrap.min.css">
		<!-- Normalize -->
		<link rel="stylesheet" type="text/css" href="css/normalize-8.0.1.css">
		<!-- include settings-style -->
		<link rel="stylesheet" type="text/css" href="./status/status_style.css">

		<!-- important scripts to be loaded -->
		<script src="js/jquery-3.4.1.min.js"></script>
		<script src="js/bootstrap-4.4.1/bootstrap.bundle.min.js"></script>

		<script>
			var doInterval;

			function getfile() {
				$.ajaxSetup({ cache: false});
				$.ajax({
					url: "/openWB/ramdisk/llkombiniert",
					complete: function(request){
						$("#lldiv").html(request.responseText);
					}
				});
				$.ajax({
					url: "/openWB/ramdisk/evsedintestlp1",
					complete: function(request){
						$("#evsedintestlp1div").html(request.responseText);
					}
				});
				$.ajax({
					url: "/openWB/ramdisk/evsedintestlp2",
					complete: function(request){
						$("#evsedintestlp2div").html(request.responseText);
					}
				});
				$.ajax({
					url: "/openWB/ramdisk/evsedintestlp3",
					complete: function(request){
						$("#evsedintestlp3div").html(request.responseText);
					}
				});
				$.ajax({
					url: "/openWB/ramdisk/schieflast",
					complete: function(request){
						$("#schieflastdiv").html(request.responseText);
					}
				});
				$.ajax({
					url: "/openWB/ramdisk/bezuga1",
					complete: function(request){
						$("#bezuga1div").html(request.responseText);
					}
				});
				$.ajax({
					url: "/openWB/ramdisk/bezuga2",
					complete: function(request){
						$("#bezuga2div").html(request.responseText);
					}
				});
				$.ajax({
					url: "/openWB/ramdisk/bezuga3",
					complete: function(request){
						$("#bezuga3div").html(request.responseText);
					}
				});
				$.ajax({
					url: "/openWB/ramdisk/bezugw1",
					complete: function(request){
						// zur Anzeige Wert um "Bezug"/"Einspeisung" ergänzen
						var value = parseInt(request.responseText);
						var valueStr = "";
						if(value<0) {
							value = value * -1;
							valueStr = valueStr+value+" (E)"
						} else if (value>0) {
							valueStr = valueStr+value+" (B)"
						} else  {
							// Bezug = 0
							valueStr = valueStr+value
						}
						$("#bezugw1div").html(valueStr);
					}
				});
				$.ajax({
					url: "/openWB/ramdisk/bezugw2",
					complete: function(request){
						// zur Anzeige Wert um "Bezug"/"Einspeisung" ergänzen
						var value = parseInt(request.responseText);
						var valueStr = "";
						if(value<0) {
							value = value * -1;
							valueStr = valueStr+value+" (E)"
						} else if (value>0) {
							valueStr = valueStr+value+" (B)"
						} else  {
							// Bezug = 0
							valueStr = valueStr+value
						}
						$("#bezugw2div").html(valueStr);
					}
				});
				$.ajax({
					url: "/openWB/ramdisk/bezugw3",
					complete: function(request){
						// zur Anzeige Wert um "Bezug"/"Einspeisung" ergänzen
						var value = parseInt(request.responseText);
						var valueStr = "";
						if(value<0) {
							value = value * -1;
							valueStr = valueStr+value+" (E)"
						} else if (value>0) {
							valueStr = valueStr+value+" (B)"
						} else  {
							// Bezug = 0
							valueStr = valueStr+value
						}
						$("#bezugw3div").html(valueStr);
					}
				});
				$.ajax({
					url: "/openWB/ramdisk/llsoll",
					complete: function(request){
						$("#llsolldiv").html(request.responseText);
					}
				});
				$.ajax({
					url: "/openWB/ramdisk/llsolls1",
					complete: function(request){
						$("#llsolls1div").html(request.responseText);
					}
				});
				$.ajax({
					url: "/openWB/ramdisk/llsolls2",
					complete: function(request){
						$("#llsolls2div").html(request.responseText);
					}
				});
				$.ajax({
					url: "/openWB/ramdisk/llas11",
					complete: function(request){
						$("#llas11div").html(request.responseText);
					}
				});
				$.ajax({
					url: "/openWB/ramdisk/llas12",
					complete: function(request){
						$("#llas12div").html(request.responseText);
					}
				});
				$.ajax({
					url: "/openWB/ramdisk/llas13",
					complete: function(request){
						$("#llas13div").html(request.responseText);
					}
				});
				$.ajax({
					url: "/openWB/ramdisk/llas21",
					complete: function(request){
						$("#llas21div").html(request.responseText);
					}
				});
				$.ajax({
					url: "/openWB/ramdisk/llas22",
					complete: function(request){
						$("#llas22div").html(request.responseText);
					}
				});
				$.ajax({
					url: "/openWB/ramdisk/llas23",
					complete: function(request){
						$("#llas23div").html(request.responseText);
					}
				});
				$.ajax({
					url: "/openWB/ramdisk/lla1",
					complete: function(request){
						$("#lla1div").html(request.responseText);
					}
				});
				$.ajax({
					url: "/openWB/ramdisk/lla2",
					complete: function(request){
						$("#lla2div").html(request.responseText);
					}
				});
				$.ajax({
					url: "/openWB/ramdisk/lla3",
					complete: function(request){
						$("#lla3div").html(request.responseText);
					}
				});
				$.ajax({
					url: "/openWB/ramdisk/llaktuell",
					complete: function(request){
						$("#llaktuelldiv").html(request.responseText);
					}
				});
				$.ajax({
					url: "/openWB/ramdisk/llaktuells1",
					complete: function(request){
						$("#llaktuells1div").html(request.responseText);
					}
				});
				$.ajax({
					url: "/openWB/ramdisk/llaktuells2",
					complete: function(request){
						$("#llaktuells2div").html(request.responseText);
					}
				});
				$.ajax({
					url: "/openWB/ramdisk/llkwh",
					complete: function(request){
						$("#llkwhdiv").html(request.responseText);
					}
				});
				$.ajax({
					url: "/openWB/ramdisk/llkwhs1",
					complete: function(request){
						$("#llkwhs1div").html(request.responseText);
					}
				});
				$.ajax({
					url: "/openWB/ramdisk/llkwhs2",
					complete: function(request){
						$("#llkwhs2div").html(request.responseText);
					}
				});
				$.ajax({
					url: "/openWB/ramdisk/llkwhges",
					complete: function(request){
						$("#llkwhgesdiv").html(request.responseText);
					}
				});
				$.ajax({
					url: "/openWB/ramdisk/verbraucher1_watt",
					complete: function(request){
						$("#verbraucher1wattdiv").html(request.responseText);
					}
				});
				$.ajax({
					url: "/openWB/ramdisk/verbraucher1_wh",
					complete: function(request){
						var vfinal = request.responseText;
						vfinal = (vfinal / 1000).toFixed(3);
						$("#verbraucher1whdiv").html(vfinal);
					}
				});
				$.ajax({
					url: "/openWB/ramdisk/verbraucher1_whe",
					complete: function(request){
						var vefinal = request.responseText;
						vefinal = (vefinal / 1000).toFixed(3);
						$("#verbraucher1whediv").html(vefinal);
					}
				});
				$.ajax({
					url: "/openWB/ramdisk/verbraucher2_watt",
					complete: function(request){
						$("#verbraucher2wattdiv").html(request.responseText);
					}
				});
				$.ajax({
					url: "/openWB/ramdisk/verbraucher2_wh",
					complete: function(request){
						var vfinal = request.responseText;
						vfinal = (vfinal / 1000).toFixed(3);
						$("#verbraucher2whdiv").html(vfinal);
					}
				});
				$.ajax({
					url: "/openWB/ramdisk/verbraucher2_whe",
					complete: function(request){
						var vefinal = request.responseText;
						vefinal = (vefinal / 1000).toFixed(3);
						$("#verbraucher2whediv").html(vefinal);
					}
				});
				$.ajax({
					url: "/openWB/ramdisk/einspeisungkwh",
					complete: function(request){
						var eefinal = request.responseText;
						eefinal = (eefinal / 1000).toFixed(3);
						$("#einspeisungkwhdiv").html(eefinal);
					}
				});
				$.ajax({
					url: "/openWB/ramdisk/bezugkwh",
					complete: function(request){
						var eifinal = request.responseText;
						eifinal = (eifinal / 1000).toFixed(3);
						$("#bezugkwhdiv").html(eifinal);
					}
				});
				$.ajax({
					url: "/openWB/ramdisk/speicherikwh",
					complete: function(request){
						var sgfinal = request.responseText;
						sgfinal = (sgfinal / 1000).toFixed(3);
						$("#speicherikwhdiv").html(sgfinal);
					}
				});
				$.ajax({
					url: "/openWB/ramdisk/speicherekwh",
					complete: function(request){
						var sefinal = request.responseText;
						sefinal = (sefinal / 1000).toFixed(3);
						$("#speicherekwhdiv").html(sefinal);
					}
				});
				$.ajax({
					url: "/openWB/ramdisk/pvcounter",
					complete: function(request){
						$("#pvcounterdiv").html(request.responseText);
					}
				});
				$.ajax({
					url: "/openWB/ramdisk/pvwatt",
					complete: function(request){
						// zur Anzeige Wert positiv darstellen
						// (Erzeugung liegt als Negativwert vor)
						var value = parseInt(request.responseText) * -1;
						$("#pvwattdiv").html(""+value);
					}
				});
				$.ajax({
					url: "/openWB/ramdisk/pvkwhk",
					complete: function(request){
						$("#pvkwhdiv").html(request.responseText);
					}
				});
				$.ajax({
					url: "/openWB/ramdisk/daily_pvkwhk",
					complete: function(request){
						$("#daily_pvkwhdiv").html(request.responseText);
					}
				});
				$.ajax({
					url: "/openWB/ramdisk/monthly_pvkwhk",
					complete: function(request){
						$("#monthly_pvkwhdiv").html(request.responseText);
					}
				});
				$.ajax({
					url: "/openWB/ramdisk/yearly_pvkwhk",
					complete: function(request){
						$("#yearly_pvkwhdiv").html(request.responseText);
					}
				});
				$.ajax({
					url: "/openWB/ramdisk/pvwatt1",
					complete: function(request){
						// zur Anzeige Wert positiv darstellen
						// (Erzeugung liegt als Negativwert vor)
						var value = parseInt(request.responseText) * -1;
						$("#pvwattdiv1").html(""+value);
					}
				});
				$.ajax({
					url: "/openWB/ramdisk/pvkwhk1",
					complete: function(request){
						$("#pvkwhdiv1").html(request.responseText);
					}
				});
				$.ajax({
					url: "/openWB/ramdisk/daily_pvkwhk1",
					complete: function(request){
						$("#daily_pvkwhdiv1").html(request.responseText);
					}
				});
				$.ajax({
					url: "/openWB/ramdisk/monthly_pvkwhk1",
					complete: function(request){
						$("#monthly_pvkwhdiv1").html(request.responseText);
					}
				});
				$.ajax({
					url: "/openWB/ramdisk/yearly_pvkwhk1",
					complete: function(request){
						$("#yearly_pvkwhdiv1").html(request.responseText);
					}
				});
				$.ajax({
					url: "/openWB/ramdisk/pvwatt2",
					complete: function(request){
						// zur Anzeige Wert positiv darstellen
						// (Erzeugung liegt als Negativwert vor)
						var value = parseInt(request.responseText) * -1;
						$("#pvwattdiv2").html(""+value);
					}
				});
				$.ajax({
					url: "/openWB/ramdisk/pvkwhk2",
					complete: function(request){
						$("#pvkwhdiv2").html(request.responseText);
					}
				});
				$.ajax({
					url: "/openWB/ramdisk/daily_pvkwhk2",
					complete: function(request){
						$("#daily_pvkwhdiv2").html(request.responseText);
					}
				});
				$.ajax({
					url: "/openWB/ramdisk/monthly_pvkwhk2",
					complete: function(request){
						$("#monthly_pvkwhdiv2").html(request.responseText);
					}
				});
				$.ajax({
					url: "/openWB/ramdisk/yearly_pvkwhk2",
					complete: function(request){
						$("#yearly_pvkwhdiv2").html(request.responseText);
					}
				});
				$.ajax({
					url: "/openWB/ramdisk/wattbezug",
					complete: function(request){
						// zur Anzeige Wert um "Bezug"/"Einspeisung" ergänzen
						var value = parseInt(request.responseText);
						var valueStr = "";
						if(value<0) {
							value = value * -1;
							valueStr = valueStr+value+" (E)"
						} else if (value>0) {
							valueStr = valueStr+value+" (B)"
						} else  {
							// Bezug = 0
							valueStr = valueStr+value
						}
						$("#wattbezugdiv").html(valueStr);
					}
				});
				$.ajax({
					url: "/openWB/ramdisk/soc",
					complete: function(request){
						$("#soclevel").html(request.responseText);
					}
				});
				$.ajax({
					url: "/openWB/ramdisk/soc1",
					complete: function(request){
						$("#soclevel1").html(request.responseText);
					}
				});
				$.ajax({
					url: "/openWB/ramdisk/llv1",
					complete: function(request){
						$("#llv1div").html(request.responseText);
					}
				});
				$.ajax({
					url: "/openWB/ramdisk/llv2",
					complete: function(request){
						$("#llv2div").html(request.responseText);
					}
				});
				$.ajax({
					url: "/openWB/ramdisk/llv3",
					complete: function(request){
						$("#llv3div").html(request.responseText);
					}
				});
				$.ajax({
					url: "/openWB/ramdisk/llvs11",
					complete: function(request){
						$("#llv1s1div").html(request.responseText);
					}
				});
				$.ajax({
					url: "/openWB/ramdisk/llvs21",
					complete: function(request){
						$("#llv1s2div").html(request.responseText);
					}
				});
				$.ajax({
					url: "/openWB/ramdisk/llvs12",
					complete: function(request){
						$("#llv2s1div").html(request.responseText);
					}
				});
				$.ajax({
					url: "/openWB/ramdisk/llvs22",
					complete: function(request){
						$("#llv2s2div").html(request.responseText);
					}
				});
				$.ajax({
					url: "/openWB/ramdisk/llvs13",
					complete: function(request){
						$("#llv3s1div").html(request.responseText);
					}
				});
				$.ajax({
					url: "/openWB/ramdisk/llvs23",
					complete: function(request){
						$("#llv3s2div").html(request.responseText);
					}
				});
				$.ajax({
					url: "/openWB/ramdisk/llpf1",
					complete: function(request){
						$("#llpf1div").html(request.responseText);
					}
				});
				$.ajax({
					url: "/openWB/ramdisk/llpf2",
					complete: function(request){
						$("#llpf2div").html(request.responseText);
					}
				});
				$.ajax({
					url: "/openWB/ramdisk/llpf3",
					complete: function(request){
						$("#llpf3div").html(request.responseText);
					}
				});
				$.ajax({
					url: "/openWB/ramdisk/evuv1",
					complete: function(request){
						$("#evuv1div").html(request.responseText);
					}
				});
				$.ajax({
					url: "/openWB/ramdisk/evuv2",
					complete: function(request){
						$("#evuv2div").html(request.responseText);
					}
				});
				$.ajax({
					url: "/openWB/ramdisk/evuv3",
					complete: function(request){
						$("#evuv3div").html(request.responseText);
					}
				});
				$.ajax({
					url: "/openWB/ramdisk/evuhz",
					complete: function(request){
						$("#evuhzdiv").html(request.responseText);
					}
				});
				$.ajax({
					url: "/openWB/ramdisk/evupf1",
					complete: function(request){
						$("#evupf1div").html(request.responseText);
					}
				});
				$.ajax({
					url: "/openWB/ramdisk/evupf2",
					complete: function(request){
						$("#evupf2div").html(request.responseText);
					}
				});
				$.ajax({
					url: "/openWB/ramdisk/evupf3",
					complete: function(request){
						$("#evupf3div").html(request.responseText);
					}
				});
			}
		doInterval = setInterval(getfile, 2000);

		function loadstatuslog() {
			$.ajax({
				url: "/openWB/ramdisk/ladestatus.log",
				complete: function(request){
					var lines = request.responseText.split("\n");
					var result = "";
					for(var i=0; i<lines.length; i++)
						result = lines[i] + "\n" + result;
					$("#ladestatuslogdiv").html(result);
				}
			});
		}
		loadstatuslog();
	</script>

	<?php
		$result = '';
		$lines = file('/var/www/html/openWB/openwb.conf');
		foreach ($lines as $line) {
			if (strpos($line, "lp1name=") !== false) {
				list(, $lp1nameold) = explode("=", $line);
			}
			if (strpos($line, "lp2name=") !== false) {
				list(, $lp2nameold) = explode("=", $line);
			}
			if (strpos($line, "lp3name=") !== false) {
				list(, $lp3nameold) = explode("=", $line);
			}
			if (strpos($line, "simplemode=") !== false) {
				list(, $simplemodeold) = explode("=", $line);
			}
			if (strpos($line, "verbraucher1_name=") !== false) {
				list(, $verbraucher1_nameold) = explode("=", $line);
			}
			if (strpos($line, "verbraucher2_name=") !== false) {
				list(, $verbraucher2_nameold) = explode("=", $line);
			}
			if (strpos($line, "name_wechselrichter1=") !== false) {
				list(, $name_wechselrichter1old) = explode("=", $line);
				# entferne EOL von String
				$name_wechselrichter1old = trim(preg_replace('/\s+/', '', $name_wechselrichter1old));
			}
			if (strpos($line, "name_wechselrichter2=") !== false) {
				list(, $name_wechselrichter2old) = explode("=", $line);
				# entferne EOL von String
				$name_wechselrichter2old = trim(preg_replace('/\s+/', '', $name_wechselrichter2old));
			}
			if (strpos($line, "kostalplenticoreip2=") !== false) {
				# wird benötigt, für Anzeige der getrennten WR-Daten an/aus
				list(, $kostalplenticoreip2old) = explode("=", $line);
				# entferne EOL von String
				$kostalplenticoreip2old = trim(preg_replace('/\s+/', '', $kostalplenticoreip2old));
			}
		}
	?>
</head>
<body>
	<?php
		include '/var/www/html/openWB/web/status/navbar.php';
	?>

	<div role="main" class="container" style="margin-top: 20px; display: block;">
		<div class="row">
			<div class="col-sm-12 text-center">
				<h3> Status </h3>
			</div>
		</div>
		<div class="row">
			<div class="col-sm-4 text-center"></div>
			<div class="col-sm-2 text-center">
				Phase 1
			</div>
			<div class="col-sm-2 text-center">
				Phase 2
			</div>
			<div class="col-sm-2 text-center">
				Phase 3
			</div>
		</div>
		<hr>
		<div class="row" style="background-color:#febebe">
			<div class="col-sm-4 text-center">
				EVU Spannung [V]
			</div>
			<div class="col-sm-2 text-center">
				<div id="evuv1div"></div>
			</div>
			<div class="col-sm-2 text-center">
				<div id="evuv2div"></div>
			</div>
			<div class="col-sm-2 text-center">
				<div id="evuv3div"></div>
			</div>
		</div>
		<hr>
		<div class="row" style="background-color:#febebe">
			<div class="col-sm-4 text-center">
				EVU Stromstärke [A]
			</div>
			<div class="col-sm-2 text-center">
				<div id="bezuga1div"></div>
			</div>
			<div class="col-sm-2 text-center">
				<div id="bezuga2div"></div>
			</div>
			<div class="col-sm-2 text-center">
				<div id="bezuga3div"></div>
			</div>
		</div>
		<div class="row" style="background-color:#febebe">
			<div class="col-sm-4 text-center">
			EVU Schieflast [A]</div>
			<div class="col-sm-2 text-center">
			</div>
			<div class="col-sm-2 text-center">
				<div id="schieflastdiv"></div>
			</div>
			<div class="col-sm-2 text-center">
			</div>
		</div>
		<hr>
		<div class="row" style="background-color:#febebe">
			<div class="col-sm-4 text-center">
				EVU Leistung [W]
			</div>
			<div class="col-sm-2 text-center">
				<div id="bezugw1div"></div>
			</div>
			<div class="col-sm-2 text-center">
				<div id="bezugw2div"></div>
			</div>
			<div class="col-sm-2 text-center">
				<div id="bezugw3div"></div>
			</div>
		</div>
		<hr>
		<div class="row" style="background-color:#febebe">
			<div class="col-sm-4 text-center">
				EVU Power Faktor
			</div>
			<div class="col-sm-2 text-center">
				<div id="evupf1div"></div>
			</div>
			<div class="col-sm-2 text-center">
				<div id="evupf2div"></div>
			</div>
			<div class="col-sm-2 text-center">
				<div id="evupf3div"></div>
			</div>
		</div>
		<hr>
		<div class="row bg-info">
			<div class="col-sm-4 text-center">
				LP1 <?php echo $lp1nameold ?>  Spannung [V]
			</div>
			<div class="col-sm-2 text-center">
				<div id="llv1div"></div>
			</div>
			<div class="col-sm-2 text-center">
				<div id="llv2div"></div>
			</div>
			<div class="col-sm-2 text-center">
				<div id="llv3div"></div>
			</div>
		</div>
		<hr>
		<div class="row bg-info">
			<div class="col-sm-4 text-center">
				LP1 <?php echo $lp1nameold ?>  Power Faktor
			</div>
			<div class="col-sm-2 text-center">
				<div id="llpf1div"></div>
			</div>
			<div class="col-sm-2 text-center">
				<div id="llpf2div"></div>
			</div>
			<div class="col-sm-2 text-center">
				<div id="llpf3div"></div>
			</div>
		</div>
		<hr>
		<div class="row bg-info">
			<div class="col-sm-4 text-center">
				LP1 <?php echo $lp1nameold ?>  Stromstärke [A]
			</div>
			<div class="col-sm-2 text-center">
				<div id="lla1div"></div>
			</div>
			<div class="col-sm-2 text-center">
				<div id="lla2div"></div>
			</div>
			<div class="col-sm-2 text-center">
				<div id="lla3div"></div>
			</div>
		</div>
		<hr>
		<div class="row bg-info">
			<div class="col-sm-4 text-center">
				LP2 <?php echo $lp2nameold ?>  Spannung [V]
			</div>
			<div class="col-sm-2 text-center">
				<div id="llv1s1div"></div>
			</div>
			<div class="col-sm-2 text-center">
				<div id="llv2s1div"></div>
			</div>
			<div class="col-sm-2 text-center">
				<div id="llv3s1div"></div>
			</div>
		</div>
		<hr>
		<div class="row bg-info">
			<div class="col-sm-4 text-center bg-info">
				LP2 <?php echo $lp2nameold ?> Stromstärke [A]
			</div>
			<div class="col-sm-2 text-center bg-info">
				<div id="llas11div"></div>
			</div>
			<div class="col-sm-2 text-center bg-info">
				<div id="llas12div"></div>
			</div>
			<div class="col-sm-2 text-center bg-info">
				<div id="llas13div"></div>
			</div>
		</div>
		<hr>
		<div class="row bg-info">
			<div class="col-sm-4 text-center">
				LP3 <?php echo $lp3nameold ?> Spannung [V]
			</div>
			<div class="col-sm-2 text-center">
				<div id="llv1s2div"></div>
			</div>
			<div class="col-sm-2 text-center">
				<div id="llv2s2div"></div>
			</div>
			<div class="col-sm-2 text-center">
				<div id="llv3s2div"></div>
			</div>
		</div>
		<hr>
		<div class="row bg-info">
			<div class="col-sm-4 text-center bg-info">
				LP3 <?php echo $lp3nameold ?> Stromstärke [A]
			</div>
			<div class="col-sm-2 text-center bg-info">
				<div id="llas21div"></div>
			</div>
			<div class="col-sm-2 text-center bg-info">
				<div id="llas22div"></div>
			</div>
			<div class="col-sm-2 text-center bg-info">
				<div id="llas23div"></div>
			</div>
		</div>

		<hr style="height:3px;background-color:#333;" />
		<div class="row">
			<div class="col-sm-4 text-center"></div>
			<div class="col-sm-2 text-center">
				Ladepunkt 1
			</div>
			<div class="col-sm-2 text-center">
				Ladepunkt 2
			</div>
			<div class="col-sm-2 text-center">
				Ladepunkt 3
			</div>
			<div class="col-sm-2 text-center">
				Gesamt
			</div>
		</div>
		<hr>
		<div class="row bg-info">
			<div class="col-sm-4 text-center">
				Ladestromvorgabe [A]
			</div>
			<div class="col-sm-2 text-center">
				<div id="llsolldiv"></div>
			</div>
			<div class="col-sm-2 text-center">
				<div id="llsolls1div"></div>
			</div>
			<div class="col-sm-2 text-center">
				<div id="llsolls2div"></div>
			</div>
			<div class="col-sm-2 text-center"></div>
		</div>
		<hr>
		<div class="row bg-info">
			<div class="col-sm-4 text-center bg-info">
				Ladeleistung [W]
			</div>
			<div class="col-sm-2 text-center bg-info">
				<div id="llaktuelldiv"></div>
			</div>
			<div class="col-sm-2 text-center bg-info">
				<div id="llaktuells1div"></div>
			</div>
			<div class="col-sm-2 text-center bg-info">
				<div id="llaktuells2div"></div>
			</div>
			<div class="col-sm-2 text-center bg-info">
				<div id="lldiv"></div>
			</div>
		</div>
		<hr>
		<div class="row bg-info">
			<div class="col-sm-4 text-center bg-info">
				Zählerstand [kWh]
			</div>
			<div class="col-sm-2 text-center bg-info">
				<div id="llkwhdiv"></div>
			</div>
			<div class="col-sm-2 text-center bg-info">
				<div id="llkwhs1div"></div>
			</div>
			<div class="col-sm-2 text-center bg-info">
				<div id="llkwhs2div"></div>
			</div>
			<div class="col-sm-2 text-center bg-info">
				<div id="llkwhgesdiv"></div>
			</div>
		</div>
		<hr>
		<div class="row bg-info">
			<div class="col-sm-4 text-center bg-info">
				EVSE Modbus Test<br>siehe Hilfe -> Misc
			</div>
			<div class="col-sm-2 text-center bg-info">
				<div id="evsedintestlp1div"></div>
				<?php
				$filename = '/var/www/html/openWB/ramdisk/evsedintestlp1';
				if (file_exists($filename)) {
					echo "last check " . date("H:i", filemtime($filename));
				}
				?>
			</div>
			<div class="col-sm-2 text-center bg-info">
				<div id="evsedintestlp2div"></div>
				<?php
				$filename = '/var/www/html/openWB/ramdisk/evsedintestlp2';
				if (file_exists($filename)) {
					echo "last check " . date("H:i", filemtime($filename));
				}
				?>
			</div>
			<div class="col-sm-2 text-center bg-info">
				<div id="evsedintestlp3div"></div>
				<?php
				$filename = '/var/www/html/openWB/ramdisk/evsedintestlp3';
				if (file_exists($filename)) {
					echo "last check " . date("H:i", filemtime($filename));
				}
				?>
			</div>
		</div>
		<form action="tools/evsedintest.php" method="post">
			<div class="row bg-info">
				<div class="col-sm-4 text-center bg-info"></div>
				<div class="col-sm-2 text-center bg-info">
					<input type="submit" name="testlp1" value="Testen" >
				</div>
				<div class="col-sm-2 text-center bg-info">
					<input type="submit" name="testlp2" value="Testen" >
				</div>
				<div class="col-sm-2 text-center bg-info">
					<input type="submit" name="testlp3" value="Testen" >
				</div>
			</div>
		</form>

		<hr style="height:3px;border:none;color:#333;background-color:#333;" />
		<div class="row" style="background-color:#BEFEBE">
			<div class="col text-center bold">
				PV Gesamt-Anlagendaten
			</div>
		</div>
		<div class="row" style="background-color:#BEFEBE">
			<div class="col-sm-2 text-center">
				PV Counter
			</div>
			<div class="col-sm-2 text-center">
				<div id="pvcounterdiv"></div>
			</div>
			<div class="col-sm-2 text-center">
				PV Leistung [W]
			</div>
			<div class="col-sm-2 text-center">
				<div id="pvwattdiv"></div>
			</div>
			<div class="col-sm-2 text-center">
				PV Gesamtertrag [kWh]
			</div>
			<div class="col-sm-2 text-center">
				<div id="pvkwhdiv"></div>
			</div>
		</div>
		<div class="row" style="background-color:#BEFEBE">
			<div class="col-sm-2 text-center">
				PV Tagesertrag [kWh]
			</div>
			<div class="col-sm-2 text-center">
				<div id="daily_pvkwhdiv"></div>
			</div>
			<div class="col-sm-2 text-center">
				PV Monatsertrag [kWh]
			</div>
			<div class="col-sm-2 text-center">
				<div id="monthly_pvkwhdiv"></div>
			</div>
			<div class="col-sm-2 text-center">
				PV Jahresertrag [kWh]
			</div>
			<div class="col-sm-2 text-center">
				<div id="yearly_pvkwhdiv"></div>
			</div>
		</div>
		<div class="row" style="background-color:#FCBE1E">
			<div class="col-sm-2 text-center">
			</div>
			<div class="col-sm-2 text-center">
				Speicher
			</div>
			<div class="col-sm-2 text-center">
				geladen [kWh]
			</div>
			<div class="col-sm-2 text-center">
				<div id="speicherikwhdiv"></div>
			</div>
			<div class="col-sm-2 text-center">
				entladen [kWh]
			</div>
			<div class="col-sm-2 text-center">
				<div id="speicherekwhdiv"></div>
			</div>
		</div>
		<hr>
		<div id="pvinverter1and2div">
			<div class="row" style="background-color:#BEFEBE">
				<div class="col text-center bold">
					PV Anlagendaten Wechselrichter 1
					<?php
						if ($name_wechselrichter1old != '') {
							echo ' (';
							echo $name_wechselrichter1old;
							echo ')';
						}
					?>
				</div>
			</div>
			<div class="row" style="background-color:#BEFEBE">
				<div class="col-sm-2 text-center">
				</div>
				<div class="col-sm-2 text-center">
				</div>
				<div class="col-sm-2 text-center">
					PV Leistung [W]
				</div>
				<div class="col-sm-2 text-center">
					<div id="pvwattdiv1"></div>
				</div>
				<div class="col-sm-2 text-center">
					PV Gesamtertrag [kWh]
				</div>
				<div class="col-sm-2 text-center">
					<div id="pvkwhdiv1"></div>
				</div>
			</div>
			<div class="row" style="background-color:#BEFEBE">
				<div class="col-sm-2 text-center">
					PV Tagesertrag [kWh]
				</div>
				<div class="col-sm-2 text-center">
					<div id="daily_pvkwhdiv1"></div>
				</div>
				<div class="col-sm-2 text-center">
					PV Monatsertrag [kWh]
				</div>
				<div class="col-sm-2 text-center">
					<div id="monthly_pvkwhdiv1"></div>
				</div>
				<div class="col-sm-2 text-center">
					PV Jahresertrag [kWh]
				</div>
				<div class="col-sm-2 text-center">
					<div id="yearly_pvkwhdiv1"></div>
				</div>
			</div>
			<hr>
			<div class="row" style="background-color:#BEFEBE">
				<div class="col text-center bold">
					PV Anlagendaten Wechselrichter 2
					<?php
						if ($name_wechselrichter2old != '') {
							echo ' (';
							echo $name_wechselrichter2old;
							echo ')';
						}
					?>
				</div>
			</div>
			<div class="row" style="background-color:#BEFEBE">
				<div class="col-sm-2 text-center">
				</div>
				<div class="col-sm-2 text-center">
				</div>
				<div class="col-sm-2 text-center">
					PV Leistung [W]
				</div>
				<div class="col-sm-2 text-center">
					<div id="pvwattdiv2"></div>
				</div>
				<div class="col-sm-2 text-center">
					PV Gesamtertrag [kWh]
				</div>
				<div class="col-sm-2 text-center">
					<div id="pvkwhdiv2"></div>
				</div>
			</div>
			<div class="row" style="background-color:#BEFEBE">
				<div class="col-sm-2 text-center">
					PV Tagesertrag [kWh]
				</div>
				<div class="col-sm-2 text-center">
					<div id="daily_pvkwhdiv2"></div>
				</div>
				<div class="col-sm-2 text-center">
					PV Monatsertrag [kWh]
				</div>
				<div class="col-sm-2 text-center">
					<div id="monthly_pvkwhdiv2"></div>
				</div>
				<div class="col-sm-2 text-center">
					PV Jahresertrag [kWh]
				</div>
				<div class="col-sm-2 text-center">
					<div id="yearly_pvkwhdiv2"></div>
				</div>
			</div>
			<hr>
		</div>
		<div class="row">
			<div class="col-sm-2 text-center bg-info">
				SoC LP1 [%]
			</div>
			<div class="col-sm-2 text-center bg-info">
				<div id="soclevel"></div>
			</div>
			<div class="col-sm-2 text-center" style="background-color:#febebe">
				EVU [W]
			</div>
			<div class="col-sm-2 text-center" style="background-color:#febebe">
				<div id="wattbezugdiv"></div>
			</div>
			<div class="col-sm-2 text-center" style="background-color:#febebe">
				EVU [Hz]
			</div>
			<div class="col-sm-2 text-center" style="background-color:#febebe">
				<div id="evuhzdiv"></div>
			</div>
		</div>
		<div class="row">
			<div class="col-sm-2 text-center bg-info">
				SoC LP2 [%]
			</div>
			<div class="col-sm-2 text-center bg-info">
				<div id="soclevel1"></div>
			</div>
			<div class="col-sm-2 text-center" style="background-color:#febebe">
				EVU Bezug [kWh]
			</div>
			<div class="col-sm-2 text-center" style="background-color:#febebe">
				<div id="bezugkwhdiv"></div>
			</div>
			<div class="col-sm-2 text-center" style="background-color:#febebe">
				EVU Einspeisung [kWh]
			</div>
			<div class="col-sm-2 text-center" style="background-color:#febebe">
				<div id="einspeisungkwhdiv"></div>
			</div>
		</div>
		<div class="row">
			<div class="col-sm-2 text-center ">
				<?php echo $verbraucher1_nameold ?> [W]
			</div>
			<div class="col-sm-2 text-center ">
				<div id="verbraucher1wattdiv"></div>
			</div>
			<div class="col-sm-2 text-center">
				<?php echo $verbraucher1_nameold ?> Import [kWh]
			</div>
			<div class="col-sm-2 text-center">
				<div id="verbraucher1whdiv"></div>
			</div>
			<div class="col-sm-2 text-center">
				<?php echo $verbraucher1_nameold ?>Export [kWh]
			</div>
			<div class="col-sm-2 text-center">
				<div id="verbraucher1whediv"></div>
			</div>
		</div>
		<div class="row">
			<div class="col-sm-2 text-center ">
				<?php echo $verbraucher2_nameold ?> [W]
			</div>
			<div class="col-sm-2 text-center ">
				<div id="verbraucher2wattdiv"></div>
			</div>
			<div class="col-sm-2 text-center">
				<?php echo $verbraucher2_nameold ?> Import [kWh]
			</div>
			<div class="col-sm-2 text-center">
				<div id="verbraucher2whdiv"></div>
			</div>
			<div class="col-sm-2 text-center">
				<?php echo $verbraucher2_nameold ?> Export [kWh]
			</div>
			<div class="col-sm-2 text-center">
				<div id="verbraucher2whediv"></div>
			</div>
		</div>
		<hr style="height:3px;border:none;color:#333;background-color:#333;" />
		<p>
			Uptime: <span id='uptime'>--</span><br>
			OS: <?php echo exec('uname -ors'); ?><br>
			System: <?php echo exec('uname -nmi'); ?> <?php echo exec("cat /proc/cpuinfo | grep 'Processor' | head -n 1"); ?>
			<meter id='cpu' high=85 min=0 max=100 value=0></meter> <span id='cpuuse'>--</span>%<br>
			Memory: <span id='memtot'>--</span>MB
			<meter id='mem' min='0' value=0></meter> <span style="font-size: small;">(<span id='memfree'>--</span>MB free)</span><br>
			Disk Usage: <span id='diskuse'>--</span>, <span id='diskfree'>--</span> avail.
		</p>
		<script>
			function updateit() {
				$.getJSON('tools/programmloggerinfo.php', function(data){
					json = eval(data);
					document.getElementById('cpu').value= json.cpuuse;
					document.getElementById('uptime').innerHTML = json.uptime;
					document.getElementById('cpuuse').innerHTML = json.cpuuse;
					document.getElementById('memtot').innerHTML = json.memtot;
					document.getElementById('mem').max= json.memtot;
					document.getElementById('mem').value= json.memuse;
					document.getElementById('mem').high = (json.memtot*0.85);
					document.getElementById('memfree').innerHTML = json.memfree;
					document.getElementById('diskuse').innerHTML = json.diskuse;
					document.getElementById('diskfree').innerHTML = json.diskfree;
				})
			}
			$(document).ready(function() {
				updateit();
				setInterval(updateit, 1000);
			})
		</script>

		<div class="row">
			Ladestatus Änderungen:
		</div>
		<div style="white-space: pre-line;" id="ladestatuslogdiv"></div>
	</div>  <!-- container -->

	<footer class="footer bg-dark text-light font-small">
<<<<<<< HEAD
		<!-- no text for footer -->
=======
		<div class="container text-center">
			<small id="helpFooterText">Sie befinden sich hier: Status</small>
		</div>
>>>>>>> a2135253
	</footer>

	<script>
		$(function() {
			if('<?php echo $kostalplenticoreip2old ?>' == 'none') {
				$('#pvinverter1and2div').hide();
			}
		});
	</script>
</body>
</html><|MERGE_RESOLUTION|>--- conflicted
+++ resolved
@@ -1243,13 +1243,7 @@
 	</div>  <!-- container -->
 
 	<footer class="footer bg-dark text-light font-small">
-<<<<<<< HEAD
 		<!-- no text for footer -->
-=======
-		<div class="container text-center">
-			<small id="helpFooterText">Sie befinden sich hier: Status</small>
-		</div>
->>>>>>> a2135253
 	</footer>
 
 	<script>
