--- conflicted
+++ resolved
@@ -103,15 +103,7 @@
 	(sleep 10; sudo python /var/www/html/openWB/runs/readrfid.py $displayaktiv) &
 	(sleep 10; sudo python /var/www/html/openWB/runs/readrfid2.py $displayaktiv) &
 fi
-<<<<<<< HEAD
-if ! grep -Fq "myopel_soccalclp1=" /var/www/html/openWB/openwb.conf
-then
-	echo "myopel_soccalclp1=0" >> /var/www/html/openWB/openwb.conf
-fi
-if ! grep -Fq "myopel_soccalclp2=" /var/www/html/openWB/openwb.conf
-then
-	echo "myopel_soccalclp2=0" >> /var/www/html/openWB/openwb.conf
-=======
+
 
 # check if tesla wall connector is configured and start daemon
 if [[ $evsecon == twcmanager ]]; then
@@ -119,7 +111,6 @@
 	if [[ $twcmanagerlp1ip == "localhost/TWC" ]]; then
 		screen -dm -S TWCManager /var/www/html/TWC/TWCManager.py &
 	fi
->>>>>>> 009db467
 fi
 
 # check if display is configured and setup timeout
